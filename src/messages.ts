--- conflicted
+++ resolved
@@ -39,93 +39,4 @@
   type: WarningTypes;
   message: string;
   warned?: boolean;
-}
-
-<<<<<<< HEAD
-export const PROBLEMATIC_CREDENTIALS_WARNING = {
-  code: 'google-auth-library:00001',
-  type: WarningTypes.WARNING,
-  message: [
-    'Your application has authenticated using end user credentials from Google',
-    'Cloud SDK. We recommend that most server applications use service accounts',
-    'instead. If your application continues to use end user credentials from',
-    'Cloud SDK, you might receive a "quota exceeded" or "API not enabled" error.',
-    'For more information about service accounts, see',
-    'https://cloud.google.com/docs/authentication/.',
-=======
-export const DEFAULT_PROJECT_ID_DEPRECATED = {
-  code: 'google-auth-library:DEP002',
-  type: WarningTypes.DEPRECATION,
-  message: [
-    'The `getDefaultProjectId` method has been deprecated, and will be removed',
-    'in the 3.0 release of google-auth-library. Please use the `getProjectId`',
-    'method instead.',
-  ].join(' '),
-};
-
-export const COMPUTE_CREATE_SCOPED_DEPRECATED = {
-  code: 'google-auth-library:DEP003',
-  type: WarningTypes.DEPRECATION,
-  message: [
-    'The `createScopedRequired` method on the `Compute` class has been deprecated,',
-    'and will be removed in the 3.0 release of google-auth-library.',
-  ].join(' '),
-};
-
-export const JWT_CREATE_SCOPED_DEPRECATED = {
-  code: 'google-auth-library:DEP004',
-  type: WarningTypes.DEPRECATION,
-  message: [
-    'The `createScopedRequired` method on the `JWT` class has been deprecated,',
-    'and will be removed in the 3.0 release of google-auth-library.',
-  ].join(' '),
-};
-
-export const IAM_CREATE_SCOPED_DEPRECATED = {
-  code: 'google-auth-library:DEP005',
-  type: WarningTypes.DEPRECATION,
-  message: [
-    'The `createScopedRequired` method on the `IAM` class has been deprecated,',
-    'and will be removed in the 3.0 release of google-auth-library.',
-  ].join(' '),
-};
-
-export const JWT_ACCESS_CREATE_SCOPED_DEPRECATED = {
-  code: 'google-auth-library:DEP006',
-  type: WarningTypes.DEPRECATION,
-  message: [
-    'The `createScopedRequired` method on the `JWTAccess` class has been deprecated,',
-    'and will be removed in the 3.0 release of google-auth-library.',
-  ].join(' '),
-};
-
-export const OAUTH_GET_REQUEST_METADATA_DEPRECATED = {
-  code: 'google-auth-library:DEP004',
-  type: WarningTypes.DEPRECATION,
-  message: [
-    'The `getRequestMetadata` method on the `OAuth2` class has been deprecated,',
-    'and will be removed in the 3.0 release of google-auth-library. Please use',
-    'the `getRequestHeaders` method instead.',
-  ].join(' '),
-};
-
-export const IAM_GET_REQUEST_METADATA_DEPRECATED = {
-  code: 'google-auth-library:DEP005',
-  type: WarningTypes.DEPRECATION,
-  message: [
-    'The `getRequestMetadata` method on the `IAM` class has been deprecated,',
-    'and will be removed in the 3.0 release of google-auth-library. Please use',
-    'the `getRequestHeaders` method instead.',
-  ].join(' '),
-};
-
-export const JWT_ACCESS_GET_REQUEST_METADATA_DEPRECATED = {
-  code: 'google-auth-library:DEP006',
-  type: WarningTypes.DEPRECATION,
-  message: [
-    'The `getRequestMetadata` method on the `JWTAccess` class has been deprecated,',
-    'and will be removed in the 3.0 release of google-auth-library. Please use',
-    'the `getRequestHeaders` method instead.',
->>>>>>> 7b8e4c52
-  ].join(' '),
-};+}