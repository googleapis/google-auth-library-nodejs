--- conflicted
+++ resolved
@@ -12,12 +12,11 @@
 // See the License for the specific language governing permissions and
 // limitations under the License.
 
-<<<<<<< HEAD
 export const pkg: {
   name: string;
   version: string;
 } = require('../../package.json');
-=======
+
 /**
  * A utility for converting snake_case to camelCase.
  *
@@ -157,7 +156,6 @@
 
   return {get};
 }
->>>>>>> 02e30d4b
 
 export interface LRUCacheOptions {
   /**
