// Copyright 2015 Google LLC
//
// Licensed under the Apache License, Version 2.0 (the "License");
// you may not use this file except in compliance with the License.
// You may obtain a copy of the License at
//
//      http://www.apache.org/licenses/LICENSE-2.0
//
// Unless required by applicable law or agreed to in writing, software
// distributed under the License is distributed on an "AS IS" BASIS,
// WITHOUT WARRANTIES OR CONDITIONS OF ANY KIND, either express or implied.
// See the License for the specific language governing permissions and
// limitations under the License.

import * as stream from 'stream';
import {CredentialRequest, JWTInput} from './credentials';
import {
  GetTokenResponse,
  OAuth2Client,
  OAuth2ClientOptions,
} from './oauth2client';
import {stringify} from 'querystring';

export const USER_REFRESH_ACCOUNT_TYPE = 'authorized_user';

export interface UserRefreshClientOptions extends OAuth2ClientOptions {
  /**
   * The authentication client ID.
   */
  clientId?: string;
  /**
   * The authentication client secret.
   */
  clientSecret?: string;
  /**
   * The authentication refresh token.
   */
  refreshToken?: string;
}

export class UserRefreshClient extends OAuth2Client {
  // TODO: refactor tests to make this private
  // In a future gts release, the _propertyName rule will be lifted.
  // This is also a hard one because `this.refreshToken` is a function.
  _refreshToken?: string | null;

  /**
   * The User Refresh Token client.
   *
   * @param optionsOrClientId The User Refresh Token client options. Passing an `clientId` directly is **@DEPRECATED**.
   * @param clientSecret **@DEPRECATED**. Provide a {@link UserRefreshClientOptions `UserRefreshClientOptions`} object in the first parameter instead.
   * @param refreshToken **@DEPRECATED**. Provide a {@link UserRefreshClientOptions `UserRefreshClientOptions`} object in the first parameter instead.
   * @param eagerRefreshThresholdMillis **@DEPRECATED**. Provide a {@link UserRefreshClientOptions `UserRefreshClientOptions`} object in the first parameter instead.
   * @param forceRefreshOnFailure **@DEPRECATED**. Provide a {@link UserRefreshClientOptions `UserRefreshClientOptions`} object in the first parameter instead.
   */
  constructor(
    optionsOrClientId?: string | UserRefreshClientOptions,
    /**
     * @deprecated - provide a {@link UserRefreshClientOptions `UserRefreshClientOptions`} object in the first parameter instead
     */
    clientSecret?: UserRefreshClientOptions['clientSecret'],
    /**
     * @deprecated - provide a {@link UserRefreshClientOptions `UserRefreshClientOptions`} object in the first parameter instead
     */
    refreshToken?: UserRefreshClientOptions['refreshToken'],
    /**
     * @deprecated - provide a {@link UserRefreshClientOptions `UserRefreshClientOptions`} object in the first parameter instead
     */
    eagerRefreshThresholdMillis?: UserRefreshClientOptions['eagerRefreshThresholdMillis'],
    /**
     * @deprecated - provide a {@link UserRefreshClientOptions `UserRefreshClientOptions`} object in the first parameter instead
     */
    forceRefreshOnFailure?: UserRefreshClientOptions['forceRefreshOnFailure']
  ) {
    const opts =
      optionsOrClientId && typeof optionsOrClientId === 'object'
        ? optionsOrClientId
        : {
            clientId: optionsOrClientId,
            clientSecret,
            refreshToken,
            eagerRefreshThresholdMillis,
            forceRefreshOnFailure,
          };
    super(opts);
    this._refreshToken = opts.refreshToken;
    this.credentials.refresh_token = opts.refreshToken;
  }

  /**
   * Refreshes the access token.
   * @param refreshToken An ignored refreshToken..
   * @param callback Optional callback.
   */
  protected async refreshTokenNoCache(
    // eslint-disable-next-line @typescript-eslint/no-unused-vars
    refreshToken?: string | null
  ): Promise<GetTokenResponse> {
    return super.refreshTokenNoCache(this._refreshToken);
  }

  async fetchIdToken(targetAudience: string): Promise<string> {
    const request = {
      url: this.endpoints.oauth2TokenUrl,
<<<<<<< HEAD
      headers: {
        'Content-Type': 'application/x-www-form-urlencoded',
      },
      data: stringify({
=======
      method: 'POST',
      data: new URLSearchParams({
>>>>>>> f23e807e
        client_id: this._clientId,
        client_secret: this._clientSecret,
        grant_type: 'refresh_token',
        refresh_token: this._refreshToken,
        target_audience: targetAudience,
<<<<<<< HEAD
      }),
    };
    this.log.info('fetchIdToken %j', request);

    const res = await this.transporter.request<CredentialRequest>({
      ...request,
      ...UserRefreshClient.RETRY_CONFIG,
      method: 'POST',
=======
      } as {}),
>>>>>>> f23e807e
    });

    this.log.info('fetchIdToken success %s', res?.data?.id_token);

    return res.data.id_token!;
  }

  /**
   * Create a UserRefreshClient credentials instance using the given input
   * options.
   * @param json The input object.
   */
  fromJSON(json: JWTInput): void {
    if (!json) {
      throw new Error(
        'Must pass in a JSON object containing the user refresh token'
      );
    }
    if (json.type !== 'authorized_user') {
      throw new Error(
        'The incoming JSON object does not have the "authorized_user" type'
      );
    }
    if (!json.client_id) {
      throw new Error(
        'The incoming JSON object does not contain a client_id field'
      );
    }
    if (!json.client_secret) {
      throw new Error(
        'The incoming JSON object does not contain a client_secret field'
      );
    }
    if (!json.refresh_token) {
      throw new Error(
        'The incoming JSON object does not contain a refresh_token field'
      );
    }
    this._clientId = json.client_id;
    this._clientSecret = json.client_secret;
    this._refreshToken = json.refresh_token;
    this.credentials.refresh_token = json.refresh_token;
    this.quotaProjectId = json.quota_project_id;
    this.universeDomain = json.universe_domain || this.universeDomain;
  }

  /**
   * Create a UserRefreshClient credentials instance using the given input
   * stream.
   * @param inputStream The input stream.
   * @param callback Optional callback.
   */
  fromStream(inputStream: stream.Readable): Promise<void>;
  fromStream(
    inputStream: stream.Readable,
    callback: (err?: Error) => void
  ): void;
  fromStream(
    inputStream: stream.Readable,
    callback?: (err?: Error) => void
  ): void | Promise<void> {
    if (callback) {
      this.fromStreamAsync(inputStream).then(() => callback(), callback);
    } else {
      return this.fromStreamAsync(inputStream);
    }
  }

  private async fromStreamAsync(inputStream: stream.Readable): Promise<void> {
    return new Promise<void>((resolve, reject) => {
      if (!inputStream) {
        return reject(
          new Error('Must pass in a stream containing the user refresh token.')
        );
      }
      let s = '';
      inputStream
        .setEncoding('utf8')
        .on('error', reject)
        .on('data', chunk => (s += chunk))
        .on('end', () => {
          try {
            const data = JSON.parse(s);
            this.fromJSON(data);
            return resolve();
          } catch (err) {
            return reject(err);
          }
        });
    });
  }

  /**
   * Create a UserRefreshClient credentials instance using the given input
   * options.
   * @param json The input object.
   */
  static fromJSON(json: JWTInput): UserRefreshClient {
    const client = new UserRefreshClient();
    client.fromJSON(json);
    return client;
  }
}<|MERGE_RESOLUTION|>--- conflicted
+++ resolved
@@ -102,22 +102,17 @@
   async fetchIdToken(targetAudience: string): Promise<string> {
     const request = {
       url: this.endpoints.oauth2TokenUrl,
-<<<<<<< HEAD
       headers: {
         'Content-Type': 'application/x-www-form-urlencoded',
       },
-      data: stringify({
-=======
       method: 'POST',
       data: new URLSearchParams({
->>>>>>> f23e807e
         client_id: this._clientId,
         client_secret: this._clientSecret,
         grant_type: 'refresh_token',
         refresh_token: this._refreshToken,
         target_audience: targetAudience,
-<<<<<<< HEAD
-      }),
+      } as {}),
     };
     this.log.info('fetchIdToken %j', request);
 
@@ -125,9 +120,6 @@
       ...request,
       ...UserRefreshClient.RETRY_CONFIG,
       method: 'POST',
-=======
-      } as {}),
->>>>>>> f23e807e
     });
 
     this.log.info('fetchIdToken success %s', res?.data?.id_token);
