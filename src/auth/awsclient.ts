// Copyright 2021 Google LLC
//
// Licensed under the Apache License, Version 2.0 (the "License");
// you may not use this file except in compliance with the License.
// You may obtain a copy of the License at
//
//      http://www.apache.org/licenses/LICENSE-2.0
//
// Unless required by applicable law or agreed to in writing, software
// distributed under the License is distributed on an "AS IS" BASIS,
// WITHOUT WARRANTIES OR CONDITIONS OF ANY KIND, either express or implied.
// See the License for the specific language governing permissions and
// limitations under the License.

import {AwsRequestSigner, AwsSecurityCredentials} from './awsrequestsigner';
import {
  BaseExternalAccountClient,
  BaseExternalAccountClientOptions,
  ExternalAccountSupplierContext,
} from './baseexternalclient';
<<<<<<< HEAD
import {Headers} from './oauth2client';
=======

import {AuthClientOptions} from './authclient';
import {DefaultAwsSecurityCredentialsSupplier} from './defaultawssecuritycredentialssupplier';
import {originalOrCamelOptions, SnakeToCamelObject} from '../util';
>>>>>>> 51316e8e

/**
 * AWS credentials JSON interface. This is used for AWS workloads.
 */
export interface AwsClientOptions extends BaseExternalAccountClientOptions {
  /**
   * Object containing options to retrieve AWS security credentials. A valid credential
   * source or a aws security credentials supplier should be specified.
   */
  credential_source?: {
    /**
     * AWS environment ID. Currently only 'AWS1' is supported.
     */
    environment_id: string;
    /**
     * The EC2 metadata URL to retrieve the current AWS region from. If this is
     * not provided, the region should be present in the AWS_REGION or AWS_DEFAULT_REGION
     * environment variables.
     */
    region_url?: string;
    /**
     * The EC2 metadata URL to retrieve AWS security credentials. If this is not provided,
     * the credentials should be present in the AWS_ACCESS_KEY_ID, AWS_SECRET_ACCESS_KEY,
     * and AWS_SESSION_TOKEN environment variables.
     */
    url?: string;
    /**
     * The regional GetCallerIdentity action URL, used to determine the account
     * ID and its roles.
     */
    regional_cred_verification_url: string;
    /**
     *  The imdsv2 session token url is used to fetch session token from AWS
     *  which is later sent through headers for metadata requests. If the
     *  field is missing, then session token won't be fetched and sent with
     *  the metadata requests.
     *  The session token is required for IMDSv2 but optional for IMDSv1
     */
    imdsv2_session_token_url?: string;
  };
  /**
   * The AWS security credentials supplier to call to retrieve the AWS region
   * and AWS security credentials. Either this or a valid credential source
   * must be specified.
   */
  aws_security_credentials_supplier?: AwsSecurityCredentialsSupplier;
}

/**
 * Supplier interface for AWS security credentials. This can be implemented to
 * return an AWS region and AWS security credentials. These credentials can
 * then be exchanged for a GCP token by an {@link AwsClient}.
 */
export interface AwsSecurityCredentialsSupplier {
  /**
   * Gets the active AWS region.
   * @param context {@link ExternalAccountSupplierContext} from the calling
   *   {@link AwsClient}, contains the requested audience and subject token type
   *   for the external account identity as well as the transport from the
   *   calling client to use for requests.
   * @return A promise that resolves with the AWS region string.
   */
  getAwsRegion: (context: ExternalAccountSupplierContext) => Promise<string>;

  /**
   * Gets valid AWS security credentials for the requested external account
   * identity. Note that these are not cached by the calling {@link AwsClient},
   * so caching should be including in the implementation.
   * @param context {@link ExternalAccountSupplierContext} from the calling
   *   {@link AwsClient}, contains the requested audience and subject token type
   *   for the external account identity as well as the transport from the
   *   calling client to use for requests.
   * @return A promise that resolves with the requested {@link AwsSecurityCredentials}.
   */
  getAwsSecurityCredentials: (
    context: ExternalAccountSupplierContext
  ) => Promise<AwsSecurityCredentials>;
}

/**
 * AWS external account client. This is used for AWS workloads, where
 * AWS STS GetCallerIdentity serialized signed requests are exchanged for
 * GCP access token.
 */
export class AwsClient extends BaseExternalAccountClient {
  private readonly environmentId?: string;
  private readonly awsSecurityCredentialsSupplier: AwsSecurityCredentialsSupplier;
  private readonly regionalCredVerificationUrl: string;
  private awsRequestSigner: AwsRequestSigner | null;
  private region: string;

  static #DEFAULT_AWS_REGIONAL_CREDENTIAL_VERIFICATION_URL =
    'https://sts.{region}.amazonaws.com?Action=GetCallerIdentity&Version=2011-06-15';

  /**
   * @deprecated AWS client no validates the EC2 metadata address.
   **/
  static AWS_EC2_METADATA_IPV4_ADDRESS = '169.254.169.254';
  /**
   * @deprecated AWS client no validates the EC2 metadata address.
   **/
  static AWS_EC2_METADATA_IPV6_ADDRESS = 'fd00:ec2::254';

  /**
   * Instantiates an AwsClient instance using the provided JSON
   * object loaded from an external account credentials file.
   * An error is thrown if the credential is not a valid AWS credential.
   * @param options The external account options object typically loaded
   *   from the external account JSON credential file.
   */
<<<<<<< HEAD
  constructor(options: AwsClientOptions) {
    super(options);
    this.environmentId = options.credential_source.environment_id;
    // This is only required if the AWS region is not available in the
    // AWS_REGION or AWS_DEFAULT_REGION environment variables.
    this.regionUrl = options.credential_source.region_url;
    // This is only required if AWS security credentials are not available in
    // environment variables.
    this.securityCredentialsUrl = options.credential_source.url;
    this.regionalCredVerificationUrl =
      options.credential_source.regional_cred_verification_url;
    this.imdsV2SessionTokenUrl =
      options.credential_source.imdsv2_session_token_url;
=======
  constructor(
    options: AwsClientOptions | SnakeToCamelObject<AwsClientOptions>,
    additionalOptions?: AuthClientOptions
  ) {
    super(options, additionalOptions);
    const opts = originalOrCamelOptions(options as AwsClientOptions);
    const credentialSource = opts.get('credential_source');
    const awsSecurityCredentialsSupplier = opts.get(
      'aws_security_credentials_supplier'
    );
    // Validate credential sourcing configuration.
    if (!credentialSource && !awsSecurityCredentialsSupplier) {
      throw new Error(
        'A credential source or AWS security credentials supplier must be specified.'
      );
    }
    if (credentialSource && awsSecurityCredentialsSupplier) {
      throw new Error(
        'Only one of credential source or AWS security credentials supplier can be specified.'
      );
    }

    if (awsSecurityCredentialsSupplier) {
      this.awsSecurityCredentialsSupplier = awsSecurityCredentialsSupplier;
      this.regionalCredVerificationUrl =
        AwsClient.#DEFAULT_AWS_REGIONAL_CREDENTIAL_VERIFICATION_URL;
      this.credentialSourceType = 'programmatic';
    } else {
      const credentialSourceOpts = originalOrCamelOptions(credentialSource);
      this.environmentId = credentialSourceOpts.get('environment_id');
      // This is only required if the AWS region is not available in the
      // AWS_REGION or AWS_DEFAULT_REGION environment variables.
      const regionUrl = credentialSourceOpts.get('region_url');
      // This is only required if AWS security credentials are not available in
      // environment variables.
      const securityCredentialsUrl = credentialSourceOpts.get('url');
      const imdsV2SessionTokenUrl = credentialSourceOpts.get(
        'imdsv2_session_token_url'
      );
      this.awsSecurityCredentialsSupplier =
        new DefaultAwsSecurityCredentialsSupplier({
          regionUrl: regionUrl,
          securityCredentialsUrl: securityCredentialsUrl,
          imdsV2SessionTokenUrl: imdsV2SessionTokenUrl,
        });

      this.regionalCredVerificationUrl = credentialSourceOpts.get(
        'regional_cred_verification_url'
      );
      this.credentialSourceType = 'aws';

      // Data validators.
      this.validateEnvironmentId();
    }
>>>>>>> 51316e8e
    this.awsRequestSigner = null;
    this.region = '';
  }

  private validateEnvironmentId() {
    const match = this.environmentId?.match(/^(aws)(\d+)$/);
    if (!match || !this.regionalCredVerificationUrl) {
      throw new Error('No valid AWS "credential_source" provided');
    } else if (parseInt(match[2], 10) !== 1) {
      throw new Error(
        `aws version "${match[2]}" is not supported in the current build.`
      );
    }
  }

  /**
   * Triggered when an external subject token is needed to be exchanged for a
   * GCP access token via GCP STS endpoint. This will call the
   * {@link AwsSecurityCredentialsSupplier} to retrieve an AWS region and AWS
   * Security Credentials, then use them to create a signed AWS STS request that
   * can be exchanged for a GCP access token.
   * @return A promise that resolves with the external subject token.
   */
  async retrieveSubjectToken(): Promise<string> {
    // Initialize AWS request signer if not already initialized.
    if (!this.awsRequestSigner) {
      this.region = await this.awsSecurityCredentialsSupplier.getAwsRegion(
        this.supplierContext
      );
      this.awsRequestSigner = new AwsRequestSigner(async () => {
        return this.awsSecurityCredentialsSupplier.getAwsSecurityCredentials(
          this.supplierContext
        );
      }, this.region);
    }

    // Generate signed request to AWS STS GetCallerIdentity API.
    // Use the required regional endpoint. Otherwise, the request will fail.
    const options = await this.awsRequestSigner.getRequestOptions({
      ...AwsClient.RETRY_CONFIG,
      url: this.regionalCredVerificationUrl.replace('{region}', this.region),
      method: 'POST',
    });
    // The GCP STS endpoint expects the headers to be formatted as:
    // [
    //   {key: 'x-amz-date', value: '...'},
    //   {key: 'Authorization', value: '...'},
    //   ...
    // ]
    // And then serialized as:
    // encodeURIComponent(JSON.stringify({
    //   url: '...',
    //   method: 'POST',
    //   headers: [{key: 'x-amz-date', value: '...'}, ...]
    // }))
    const reformattedHeader: {key: string; value: string}[] = [];
    const extendedHeaders = Object.assign(
      {
        // The full, canonical resource name of the workload identity pool
        // provider, with or without the HTTPS prefix.
        // Including this header as part of the signature is recommended to
        // ensure data integrity.
        'x-goog-cloud-target-resource': this.audience,
      },
      options.headers
    );
    // Reformat header to GCP STS expected format.
    for (const key in extendedHeaders) {
      reformattedHeader.push({
        key,
        value: extendedHeaders[key],
      });
    }
    // Serialize the reformatted signed request.
    return encodeURIComponent(
      JSON.stringify({
        url: options.url,
        method: options.method,
        headers: reformattedHeader,
      })
    );
  }
}<|MERGE_RESOLUTION|>--- conflicted
+++ resolved
@@ -18,14 +18,9 @@
   BaseExternalAccountClientOptions,
   ExternalAccountSupplierContext,
 } from './baseexternalclient';
-<<<<<<< HEAD
-import {Headers} from './oauth2client';
-=======
-
-import {AuthClientOptions} from './authclient';
+
 import {DefaultAwsSecurityCredentialsSupplier} from './defaultawssecuritycredentialssupplier';
 import {originalOrCamelOptions, SnakeToCamelObject} from '../util';
->>>>>>> 51316e8e
 
 /**
  * AWS credentials JSON interface. This is used for AWS workloads.
@@ -136,26 +131,10 @@
    * @param options The external account options object typically loaded
    *   from the external account JSON credential file.
    */
-<<<<<<< HEAD
-  constructor(options: AwsClientOptions) {
+  constructor(
+    options: AwsClientOptions | SnakeToCamelObject<AwsClientOptions>
+  ) {
     super(options);
-    this.environmentId = options.credential_source.environment_id;
-    // This is only required if the AWS region is not available in the
-    // AWS_REGION or AWS_DEFAULT_REGION environment variables.
-    this.regionUrl = options.credential_source.region_url;
-    // This is only required if AWS security credentials are not available in
-    // environment variables.
-    this.securityCredentialsUrl = options.credential_source.url;
-    this.regionalCredVerificationUrl =
-      options.credential_source.regional_cred_verification_url;
-    this.imdsV2SessionTokenUrl =
-      options.credential_source.imdsv2_session_token_url;
-=======
-  constructor(
-    options: AwsClientOptions | SnakeToCamelObject<AwsClientOptions>,
-    additionalOptions?: AuthClientOptions
-  ) {
-    super(options, additionalOptions);
     const opts = originalOrCamelOptions(options as AwsClientOptions);
     const credentialSource = opts.get('credential_source');
     const awsSecurityCredentialsSupplier = opts.get(
@@ -205,7 +184,6 @@
       // Data validators.
       this.validateEnvironmentId();
     }
->>>>>>> 51316e8e
     this.awsRequestSigner = null;
     this.region = '';
   }
