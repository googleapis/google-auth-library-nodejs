--- conflicted
+++ resolved
@@ -46,14 +46,9 @@
   subject?: string;
   gtoken?: GoogleToken;
   additionalClaims?: {};
-<<<<<<< HEAD
-=======
   useJWTAccessAlways?: boolean;
   defaultServicePath?: string;
->>>>>>> c6345ff0
   private access?: JWTAccess;
-  useJWTAccessAlways?: boolean;
-  defaultServicePath?: string;
 
   /**
    * JWT service account credentials.
