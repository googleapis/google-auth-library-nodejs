// Copyright 2012 Google LLC
//
// Licensed under the Apache License, Version 2.0 (the "License");
// you may not use this file except in compliance with the License.
// You may obtain a copy of the License at
//
//      http://www.apache.org/licenses/LICENSE-2.0
//
// Unless required by applicable law or agreed to in writing, software
// distributed under the License is distributed on an "AS IS" BASIS,
// WITHOUT WARRANTIES OR CONDITIONS OF ANY KIND, either express or implied.
// See the License for the specific language governing permissions and
// limitations under the License.

import {EventEmitter} from 'events';
import {GaxiosOptions, GaxiosPromise, GaxiosResponse} from 'gaxios';

import {DefaultTransporter, Transporter} from '../transporters';
import {Credentials} from './credentials';
import {Headers} from './oauth2client';

/**
 * Defines the root interface for all clients that generate credentials
 * for calling Google APIs. All clients should implement this interface.
 */
export interface CredentialsClient {
  /**
   * The project ID corresponding to the current credentials if available.
   */
  projectId?: string | null;

  /**
   * The expiration threshold in milliseconds before forcing token refresh.
   */
  eagerRefreshThresholdMillis: number;

  /**
   * Whether to force refresh on failure when making an authorization request.
   */
  forceRefreshOnFailure: boolean;

  /**
   * @return A promise that resolves with the current GCP access token
   *   response. If the current credential is expired, a new one is retrieved.
   */
  getAccessToken(): Promise<{
    token?: string | null;
    res?: GaxiosResponse | null;
  }>;

  /**
   * The main authentication interface. It takes an optional url which when
   * present is the endpoint being accessed, and returns a Promise which
   * resolves with authorization header fields.
   *
   * The result has the form:
   * { Authorization: 'Bearer <access_token_value>' }
   * @param url The URI being authorized.
   */
  getRequestHeaders(url?: string): Promise<Headers>;

  /**
   * Provides an alternative Gaxios request implementation with auth credentials
   */
  request<T>(opts: GaxiosOptions): GaxiosPromise<T>;

  /**
   * Sets the auth credentials.
   */
  setCredentials(credentials: Credentials): void;

  /**
   * Subscribes a listener to the tokens event triggered when a token is
   * generated.
   *
   * @param event The tokens event to subscribe to.
   * @param listener The listener that triggers on event trigger.
   * @return The current client instance.
   */
  on(event: 'tokens', listener: (tokens: Credentials) => void): this;
}

export declare interface AuthClient {
  on(event: 'tokens', listener: (tokens: Credentials) => void): this;
}

export abstract class AuthClient
  extends EventEmitter
  implements CredentialsClient
{
<<<<<<< HEAD
  protected quotaProjectId?: string;
  transporter: Transporter = new DefaultTransporter();
=======
  /**
   * The quota project ID. The quota project can be used by client libraries for the billing purpose.
   * See {@link https://cloud.google.com/docs/quota| Working with quotas}
   */
  quotaProjectId?: string;
  transporter = new DefaultTransporter();
>>>>>>> d736da3f
  credentials: Credentials = {};
  projectId?: string | null;
  eagerRefreshThresholdMillis = 5 * 60 * 1000;
  forceRefreshOnFailure = false;

  /**
   * Provides an alternative Gaxios request implementation with auth credentials
   */
  abstract request<T>(opts: GaxiosOptions): GaxiosPromise<T>;

  /**
   * The main authentication interface. It takes an optional url which when
   * present is the endpoint being accessed, and returns a Promise which
   * resolves with authorization header fields.
   *
   * The result has the form:
   * { Authorization: 'Bearer <access_token_value>' }
   * @param url The URI being authorized.
   */
  abstract getRequestHeaders(url?: string): Promise<Headers>;

  /**
   * @return A promise that resolves with the current GCP access token
   *   response. If the current credential is expired, a new one is retrieved.
   */
  abstract getAccessToken(): Promise<{
    token?: string | null;
    res?: GaxiosResponse | null;
  }>;

  /**
   * Sets the auth credentials.
   */
  setCredentials(credentials: Credentials) {
    this.credentials = credentials;
  }

  /**
   * Append additional headers, e.g., x-goog-user-project, shared across the
   * classes inheriting AuthClient. This method should be used by any method
   * that overrides getRequestMetadataAsync(), which is a shared helper for
   * setting request information in both gRPC and HTTP API calls.
   *
   * @param headers object to append additional headers to.
   */
  protected addSharedMetadataHeaders(headers: Headers): Headers {
    // quota_project_id, stored in application_default_credentials.json, is set in
    // the x-goog-user-project header, to indicate an alternate account for
    // billing and quota:
    if (
      !headers['x-goog-user-project'] && // don't override a value the user sets.
      this.quotaProjectId
    ) {
      headers['x-goog-user-project'] = this.quotaProjectId;
    }
    return headers;
  }
}<|MERGE_RESOLUTION|>--- conflicted
+++ resolved
@@ -88,17 +88,12 @@
   extends EventEmitter
   implements CredentialsClient
 {
-<<<<<<< HEAD
-  protected quotaProjectId?: string;
-  transporter: Transporter = new DefaultTransporter();
-=======
   /**
    * The quota project ID. The quota project can be used by client libraries for the billing purpose.
    * See {@link https://cloud.google.com/docs/quota| Working with quotas}
    */
-  quotaProjectId?: string;
-  transporter = new DefaultTransporter();
->>>>>>> d736da3f
+  protected quotaProjectId?: string;
+  transporter: Transporter = new DefaultTransporter();
   credentials: Credentials = {};
   projectId?: string | null;
   eagerRefreshThresholdMillis = 5 * 60 * 1000;
