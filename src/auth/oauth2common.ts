// Copyright 2021 Google LLC
//
// Licensed under the Apache License, Version 2.0 (the "License");
// you may not use this file except in compliance with the License.
// You may obtain a copy of the License at
//
//      http://www.apache.org/licenses/LICENSE-2.0
//
// Unless required by applicable law or agreed to in writing, software
// distributed under the License is distributed on an "AS IS" BASIS,
// WITHOUT WARRANTIES OR CONDITIONS OF ANY KIND, either express or implied.
// See the License for the specific language governing permissions and
// limitations under the License.

<<<<<<< HEAD
import {GaxiosOptions} from 'gaxios';
import * as querystring from 'querystring';
import {log as makeLog} from 'google-logging-utils';
=======
import {Gaxios, GaxiosOptions} from 'gaxios';
>>>>>>> f23e807e

import {createCrypto} from '../crypto/crypto';

/** List of HTTP methods that accept request bodies. */
const METHODS_SUPPORTING_REQUEST_BODY = ['PUT', 'POST', 'PATCH'];

/**
 * OAuth error codes.
 * https://tools.ietf.org/html/rfc6749#section-5.2
 */
type OAuthErrorCode =
  | 'invalid_request'
  | 'invalid_client'
  | 'invalid_grant'
  | 'unauthorized_client'
  | 'unsupported_grant_type'
  | 'invalid_scope'
  | string;

/**
 * The standard OAuth error response.
 * https://tools.ietf.org/html/rfc6749#section-5.2
 */
export interface OAuthErrorResponse {
  error: OAuthErrorCode;
  error_description?: string;
  error_uri?: string;
}

/**
 * OAuth client authentication types.
 * https://tools.ietf.org/html/rfc6749#section-2.3
 */
export type ConfidentialClientType = 'basic' | 'request-body';

/**
 * Defines the client authentication credentials for basic and request-body
 * credentials.
 * https://tools.ietf.org/html/rfc6749#section-2.3.1
 */
export interface ClientAuthentication {
  confidentialClientType: ConfidentialClientType;
  clientId: string;
  clientSecret?: string;
}

export interface OAuthClientAuthHandlerOptions {
  /**
   * Defines the client authentication credentials for basic and request-body
   * credentials.
   */
  clientAuthentication?: ClientAuthentication;
  /**
   * An optional transporter to use.
   */
  transporter?: Gaxios;
}

/**
 * Abstract class for handling client authentication in OAuth-based
 * operations.
 * When request-body client authentication is used, only application/json and
 * application/x-www-form-urlencoded content types for HTTP methods that support
 * request bodies are supported.
 */
export abstract class OAuthClientAuthHandler {
<<<<<<< HEAD
  private crypto: Crypto;
  log = makeLog('auth');
=======
  #crypto = createCrypto();
  #clientAuthentication?: ClientAuthentication;
  protected transporter: Gaxios;
>>>>>>> f23e807e

  /**
   * Instantiates an OAuth client authentication handler.
   * @param options The OAuth Client Auth Handler instance options. Passing an `ClientAuthentication` directly is **@DEPRECATED**.
   */
  constructor(options?: ClientAuthentication | OAuthClientAuthHandlerOptions) {
    if (options && 'clientId' in options) {
      this.#clientAuthentication = options;
      this.transporter = new Gaxios();
    } else {
      this.#clientAuthentication = options?.clientAuthentication;
      this.transporter = options?.transporter || new Gaxios();
    }
  }

  /**
   * Applies client authentication on the OAuth request's headers or POST
   * body but does not process the request.
   * @param opts The GaxiosOptions whose headers or data are to be modified
   *   depending on the client authentication mechanism to be used.
   * @param bearerToken The optional bearer token to use for authentication.
   *   When this is used, no client authentication credentials are needed.
   */
  protected applyClientAuthenticationOptions(
    opts: GaxiosOptions,
    bearerToken?: string
  ) {
    opts.headers = Gaxios.mergeHeaders(opts.headers);

    // Inject authenticated header.
    this.injectAuthenticatedHeaders(opts, bearerToken);
    // Inject authenticated request body.
    if (!bearerToken) {
      this.injectAuthenticatedRequestBody(opts);
    }
  }

  /**
   * Applies client authentication on the request's header if either
   * basic authentication or bearer token authentication is selected.
   *
   * @param opts The GaxiosOptions whose headers or data are to be modified
   *   depending on the client authentication mechanism to be used.
   * @param bearerToken The optional bearer token to use for authentication.
   *   When this is used, no client authentication credentials are needed.
   */
  private injectAuthenticatedHeaders(
    opts: GaxiosOptions,
    bearerToken?: string
  ) {
    // Bearer token prioritized higher than basic Auth.
    if (bearerToken) {
      opts.headers = Gaxios.mergeHeaders(opts.headers, {
        authorization: `Bearer ${bearerToken}`,
      });
    } else if (this.#clientAuthentication?.confidentialClientType === 'basic') {
      opts.headers = Gaxios.mergeHeaders(opts.headers);
      const clientId = this.#clientAuthentication!.clientId;
      const clientSecret = this.#clientAuthentication!.clientSecret || '';
      const base64EncodedCreds = this.#crypto.encodeBase64StringUtf8(
        `${clientId}:${clientSecret}`
      );
      Gaxios.mergeHeaders(opts.headers, {
        authorization: `Basic ${base64EncodedCreds}`,
      });
    }
  }

  /**
   * Applies client authentication on the request's body if request-body
   * client authentication is selected.
   *
   * @param opts The GaxiosOptions whose headers or data are to be modified
   *   depending on the client authentication mechanism to be used.
   */
  private injectAuthenticatedRequestBody(opts: GaxiosOptions) {
    if (this.#clientAuthentication?.confidentialClientType === 'request-body') {
      const method = (opts.method || 'GET').toUpperCase();

      if (!METHODS_SUPPORTING_REQUEST_BODY.includes(method)) {
        throw new Error(
          `${method} HTTP method does not support ` +
            `${this.#clientAuthentication!.confidentialClientType} ` +
            'client authentication'
        );
      }

      // Get content-type
      const headers = new Headers(opts.headers);
      const contentType = headers.get('content-type');

      // Inject authenticated request body
      if (
        contentType?.startsWith('application/x-www-form-urlencoded') ||
        opts.data instanceof URLSearchParams
      ) {
        const data = new URLSearchParams(opts.data ?? '');
        data.append('client_id', this.#clientAuthentication!.clientId);
        data.append(
          'client_secret',
          this.#clientAuthentication!.clientSecret || ''
        );
        opts.data = data;
      } else if (contentType?.startsWith('application/json')) {
        opts.data = opts.data || {};
        Object.assign(opts.data, {
          client_id: this.#clientAuthentication!.clientId,
          client_secret: this.#clientAuthentication!.clientSecret || '',
        });
      } else {
        throw new Error(
          `${contentType} content-types are not supported with ` +
            `${this.#clientAuthentication!.confidentialClientType} ` +
            'client authentication'
        );
      }
    }
  }

  /**
   * Retry config for Auth-related requests.
   *
   * @remarks
   *
   * This is not a part of the default {@link AuthClient.transporter transporter/gaxios}
   * config as some downstream APIs would prefer if customers explicitly enable retries,
   * such as GCS.
   */
  protected static get RETRY_CONFIG(): GaxiosOptions {
    return {
      retry: true,
      retryConfig: {
        httpMethodsToRetry: ['GET', 'PUT', 'POST', 'HEAD', 'OPTIONS', 'DELETE'],
      },
    };
  }
}

/**
 * Converts an OAuth error response to a native JavaScript Error.
 * @param resp The OAuth error response to convert to a native Error object.
 * @param err The optional original error. If provided, the error properties
 *   will be copied to the new error.
 * @return The converted native Error object.
 */
export function getErrorFromOAuthErrorResponse(
  resp: OAuthErrorResponse,
  err?: Error
): Error {
  // Error response.
  const errorCode = resp.error;
  const errorDescription = resp.error_description;
  const errorUri = resp.error_uri;
  let message = `Error code ${errorCode}`;
  if (typeof errorDescription !== 'undefined') {
    message += `: ${errorDescription}`;
  }
  if (typeof errorUri !== 'undefined') {
    message += ` - ${errorUri}`;
  }
  const newError = new Error(message);
  // Copy properties from original error to newly generated error.
  if (err) {
    const keys = Object.keys(err);
    if (err.stack) {
      // Copy error.stack if available.
      keys.push('stack');
    }
    keys.forEach(key => {
      // Do not overwrite the message field.
      if (key !== 'message') {
        Object.defineProperty(newError, key, {
          // eslint-disable-next-line @typescript-eslint/no-explicit-any
          value: (err! as {[index: string]: any})[key],
          writable: false,
          enumerable: true,
        });
      }
    });
  }
  return newError;
}<|MERGE_RESOLUTION|>--- conflicted
+++ resolved
@@ -12,13 +12,8 @@
 // See the License for the specific language governing permissions and
 // limitations under the License.
 
-<<<<<<< HEAD
-import {GaxiosOptions} from 'gaxios';
-import * as querystring from 'querystring';
+import {Gaxios, GaxiosOptions} from 'gaxios';
 import {log as makeLog} from 'google-logging-utils';
-=======
-import {Gaxios, GaxiosOptions} from 'gaxios';
->>>>>>> f23e807e
 
 import {createCrypto} from '../crypto/crypto';
 
@@ -85,14 +80,10 @@
  * request bodies are supported.
  */
 export abstract class OAuthClientAuthHandler {
-<<<<<<< HEAD
-  private crypto: Crypto;
   log = makeLog('auth');
-=======
   #crypto = createCrypto();
   #clientAuthentication?: ClientAuthentication;
   protected transporter: Gaxios;
->>>>>>> f23e807e
 
   /**
    * Instantiates an OAuth client authentication handler.
