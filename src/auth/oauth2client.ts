// Copyright 2019 Google LLC
//
// Licensed under the Apache License, Version 2.0 (the "License");
// you may not use this file except in compliance with the License.
// You may obtain a copy of the License at
//
//      http://www.apache.org/licenses/LICENSE-2.0
//
// Unless required by applicable law or agreed to in writing, software
// distributed under the License is distributed on an "AS IS" BASIS,
// WITHOUT WARRANTIES OR CONDITIONS OF ANY KIND, either express or implied.
// See the License for the specific language governing permissions and
// limitations under the License.

import {
  GaxiosError,
  GaxiosOptions,
  GaxiosPromise,
  GaxiosResponse,
} from 'gaxios';
import * as querystring from 'querystring';
import * as stream from 'stream';
import * as formatEcdsa from 'ecdsa-sig-formatter';

import {createCrypto, JwkCertificate, hasBrowserCrypto} from '../crypto/crypto';
import {BodyResponseCallback} from '../transporters';

import {AuthClient, AuthClientOptions} from './authclient';
import {CredentialRequest, Credentials} from './credentials';
import {LoginTicket, TokenPayload} from './loginticket';
/**
 * The results from the `generateCodeVerifierAsync` method.  To learn more,
 * See the sample:
 * https://github.com/googleapis/google-auth-library-nodejs/blob/main/samples/oauth2-codeVerifier.js
 */
export interface CodeVerifierResults {
  /**
   * The code verifier that will be used when calling `getToken` to obtain a new
   * access token.
   */
  codeVerifier: string;
  /**
   * The code_challenge that should be sent with the `generateAuthUrl` call
   * to obtain a verifiable authentication url.
   */
  codeChallenge?: string;
}

export interface Certificates {
  [index: string]: string | JwkCertificate;
}

export interface PublicKeys {
  [index: string]: string;
}

export interface Headers {
  [index: string]: string;
}

export enum CodeChallengeMethod {
  Plain = 'plain',
  S256 = 'S256',
}

export enum CertificateFormat {
  PEM = 'PEM',
  JWK = 'JWK',
}

export interface GetTokenOptions {
  code: string;
  codeVerifier?: string;
  /**
   * The client ID for your application. The value passed into the constructor
   * will be used if not provided. Must match any client_id option passed to
   * a corresponding call to generateAuthUrl.
   */
  client_id?: string;
  /**
   * Determines where the API server redirects the user after the user
   * completes the authorization flow. The value passed into the constructor
   * will be used if not provided. Must match any redirect_uri option passed to
   * a corresponding call to generateAuthUrl.
   */
  redirect_uri?: string;
}

export interface TokenInfo {
  /**
   * The application that is the intended user of the access token.
   */
  aud: string;

  /**
   * This value lets you correlate profile information from multiple Google
   * APIs. It is only present in the response if you included the profile scope
   * in your request in step 1. The field value is an immutable identifier for
   * the logged-in user that can be used to create and manage user sessions in
   * your application. The identifier is the same regardless of which client ID
   * is used to retrieve it. This enables multiple applications in the same
   * organization to correlate profile information.
   */
  user_id?: string;

  /**
   * An array of scopes that the user granted access to.
   */
  scopes: string[];

  /**
   * The datetime when the token becomes invalid.
   */
  expiry_date: number;

  /**
   * An identifier for the user, unique among all Google accounts and never
   * reused. A Google account can have multiple emails at different points in
   * time, but the sub value is never changed. Use sub within your application
   * as the unique-identifier key for the user.
   */
  sub?: string;

  /**
   * The client_id of the authorized presenter. This claim is only needed when
   * the party requesting the ID token is not the same as the audience of the ID
   * token. This may be the case at Google for hybrid apps where a web
   * application and Android app have a different client_id but share the same
   * project.
   */
  azp?: string;

  /**
   * Indicates whether your application can refresh access tokens
   * when the user is not present at the browser. Valid parameter values are
   * 'online', which is the default value, and 'offline'. Set the value to
   * 'offline' if your application needs to refresh access tokens when the user
   * is not present at the browser. This value instructs the Google
   * authorization server to return a refresh token and an access token the
   * first time that your application exchanges an authorization code for
   * tokens.
   */
  access_type?: string;

  /**
   * The user's email address. This value may not be unique to this user and
   * is not suitable for use as a primary key. Provided only if your scope
   * included the email scope value.
   */
  email?: string;

  /**
   * True if the user's e-mail address has been verified; otherwise false.
   */
  email_verified?: boolean;
}

interface TokenInfoRequest {
  aud: string;
  user_id?: string;
  scope?: string;
  expires_in?: number;
  azp?: string;
  sub?: string;
  exp?: number;
  access_type?: string;
}

export interface GenerateAuthUrlOpts {
  /**
   * Recommended. Indicates whether your application can refresh access tokens
   * when the user is not present at the browser. Valid parameter values are
   * 'online', which is the default value, and 'offline'. Set the value to
   * 'offline' if your application needs to refresh access tokens when the user
   * is not present at the browser. This value instructs the Google
   * authorization server to return a refresh token and an access token the
   * first time that your application exchanges an authorization code for
   * tokens.
   */
  access_type?: string;

  /**
   * The hd (hosted domain) parameter streamlines the login process for G Suite
   * hosted accounts. By including the domain of the G Suite user (for example,
   * mycollege.edu), you can indicate that the account selection UI should be
   * optimized for accounts at that domain. To optimize for G Suite accounts
   * generally instead of just one domain, use an asterisk: hd=*.
   * Don't rely on this UI optimization to control who can access your app,
   * as client-side requests can be modified. Be sure to validate that the
   * returned ID token has an hd claim value that matches what you expect
   * (e.g. mycolledge.edu). Unlike the request parameter, the ID token claim is
   * contained within a security token from Google, so the value can be trusted.
   */
  hd?: string;

  /**
   * The 'response_type' will always be set to 'CODE'.
   */
  response_type?: string;

  /**
   * The client ID for your application. The value passed into the constructor
   * will be used if not provided. You can find this value in the API Console.
   */
  client_id?: string;

  /**
   * Determines where the API server redirects the user after the user
   * completes the authorization flow. The value must exactly match one of the
   * 'redirect_uri' values listed for your project in the API Console. Note that
   * the http or https scheme, case, and trailing slash ('/') must all match.
   * The value passed into the constructor will be used if not provided.
   */
  redirect_uri?: string;

  /**
   * Required. A space-delimited list of scopes that identify the resources that
   * your application could access on the user's behalf. These values inform the
   * consent screen that Google displays to the user. Scopes enable your
   * application to only request access to the resources that it needs while
   * also enabling users to control the amount of access that they grant to your
   * application. Thus, there is an inverse relationship between the number of
   * scopes requested and the likelihood of obtaining user consent. The
   * OAuth 2.0 API Scopes document provides a full list of scopes that you might
   * use to access Google APIs. We recommend that your application request
   * access to authorization scopes in context whenever possible. By requesting
   * access to user data in context, via incremental authorization, you help
   * users to more easily understand why your application needs the access it is
   * requesting.
   */
  scope?: string[] | string;

  /**
   * Recommended. Specifies any string value that your application uses to
   * maintain state between your authorization request and the authorization
   * server's response. The server returns the exact value that you send as a
   * name=value pair in the hash (#) fragment of the 'redirect_uri' after the
   * user consents to or denies your application's access request. You can use
   * this parameter for several purposes, such as directing the user to the
   * correct resource in your application, sending nonces, and mitigating
   * cross-site request forgery. Since your redirect_uri can be guessed, using a
   * state value can increase your assurance that an incoming connection is the
   * result of an authentication request. If you generate a random string or
   * encode the hash of a cookie or another value that captures the client's
   * state, you can validate the response to additionally ensure that the
   * request and response originated in the same browser, providing protection
   * against attacks such as cross-site request forgery. See the OpenID Connect
   * documentation for an example of how to create and confirm a state token.
   */
  state?: string;

  /**
   * Optional. Enables applications to use incremental authorization to request
   * access to additional scopes in context. If you set this parameter's value
   * to true and the authorization request is granted, then the new access token
   * will also cover any scopes to which the user previously granted the
   * application access. See the incremental authorization section for examples.
   */
  include_granted_scopes?: boolean;

  /**
   * Optional. If your application knows which user is trying to authenticate,
   * it can use this parameter to provide a hint to the Google Authentication
   * Server. The server uses the hint to simplify the login flow either by
   * prefilling the email field in the sign-in form or by selecting the
   * appropriate multi-login session. Set the parameter value to an email
   * address or sub identifier, which is equivalent to the user's Google ID.
   */
  login_hint?: string;

  /**
   * Optional. A space-delimited, case-sensitive list of prompts to present the
   * user. If you don't specify this parameter, the user will be prompted only
   * the first time your app requests access.  Possible values are:
   *
   * 'none' - Donot display any authentication or consent screens. Must not be
   *        specified with other values.
   * 'consent' - 	Prompt the user for consent.
   * 'select_account' - Prompt the user to select an account.
   */
  prompt?: string;

  /**
   * Recommended. Specifies what method was used to encode a 'code_verifier'
   * that will be used during authorization code exchange. This parameter must
   * be used with the 'code_challenge' parameter. The value of the
   * 'code_challenge_method' defaults to "plain" if not present in the request
   * that includes a 'code_challenge'. The only supported values for this
   * parameter are "S256" or "plain".
   */
  code_challenge_method?: CodeChallengeMethod;

  /**
   * Recommended. Specifies an encoded 'code_verifier' that will be used as a
   * server-side challenge during authorization code exchange. This parameter
   * must be used with the 'code_challenge' parameter described above.
   */
  code_challenge?: string;

  /**
   * A way for developers and/or the auth team to provide a set of key value
   * pairs to be added as query parameters to the authorization url.
   */
  [
    key: string
  ]: querystring.ParsedUrlQueryInput[keyof querystring.ParsedUrlQueryInput];
}

export interface AccessTokenResponse {
  access_token: string;
  expiry_date: number;
}

export interface GetRefreshHandlerCallback {
  (): Promise<AccessTokenResponse>;
}

export interface GetTokenCallback {
  (
    err: GaxiosError | null,
    token?: Credentials | null,
    res?: GaxiosResponse | null
  ): void;
}

export interface GetTokenResponse {
  tokens: Credentials;
  res: GaxiosResponse | null;
}

export interface GetAccessTokenCallback {
  (
    err: GaxiosError | null,
    token?: string | null,
    res?: GaxiosResponse | null
  ): void;
}

export interface GetAccessTokenResponse {
  token?: string | null;
  res?: GaxiosResponse | null;
}

export interface RefreshAccessTokenCallback {
  (
    err: GaxiosError | null,
    credentials?: Credentials | null,
    res?: GaxiosResponse | null
  ): void;
}

export interface RefreshAccessTokenResponse {
  credentials: Credentials;
  res: GaxiosResponse | null;
}

export interface RequestMetadataResponse {
  headers: Headers;
  res?: GaxiosResponse<void> | null;
}

export interface RequestMetadataCallback {
  (
    err: GaxiosError | null,
    headers?: Headers,
    res?: GaxiosResponse<void> | null
  ): void;
}

export interface GetFederatedSignonCertsCallback {
  (
    err: GaxiosError | null,
    certs?: Certificates,
    response?: GaxiosResponse<void> | null
  ): void;
}

export interface FederatedSignonCertsResponse {
  certs: Certificates;
  format: CertificateFormat;
  res?: GaxiosResponse<void> | null;
}

export interface GetIapPublicKeysCallback {
  (
    err: GaxiosError | null,
    pubkeys?: PublicKeys,
    response?: GaxiosResponse<void> | null
  ): void;
}

export interface IapPublicKeysResponse {
  pubkeys: PublicKeys;
  res?: GaxiosResponse<void> | null;
}

export interface RevokeCredentialsResult {
  success: boolean;
}

export interface VerifyIdTokenOptions {
  idToken: string;
  audience?: string | string[];
  maxExpiry?: number;
}

<<<<<<< HEAD
export interface OAuth2ClientOptions extends AuthClientOptions {
  clientId?: string;
  clientSecret?: string;
  redirectUri?: string;
}

// Re-exporting here for backwards compatibility
export type RefreshOptions = Pick<
  AuthClientOptions,
  'eagerRefreshThresholdMillis' | 'forceRefreshOnFailure'
>;
=======
export interface RefreshOptions {
  // Eagerly refresh unexpired tokens when they are within this many
  // milliseconds from expiring".
  // Defaults to a value of 300000 (5 minutes).
  eagerRefreshThresholdMillis?: number;

  // Whether to attempt to lazily refresh tokens on 401/403 responses
  // even if an attempt is made to refresh the token preemptively based
  // on the expiry_date.
  // Defaults to false.
  forceRefreshOnFailure?: boolean;
}
>>>>>>> 83fdd7c5

export interface OAuth2ClientOptions extends RefreshOptions {
  clientId?: string;
  clientSecret?: string;
  redirectUri?: string;
  credentials?: Credentials;
}

export class OAuth2Client extends AuthClient {
  private redirectUri?: string;
  private certificateCache: Certificates = {};
  private certificateExpiry: Date | null = null;
  private certificateCacheFormat: CertificateFormat = CertificateFormat.PEM;
  protected refreshTokenPromises = new Map<string, Promise<GetTokenResponse>>();

  // TODO: refactor tests to make this private
  _clientId?: string;

  // TODO: refactor tests to make this private
  _clientSecret?: string;

  apiKey?: string;

  refreshHandler?: GetRefreshHandlerCallback;

  /**
   * Handles OAuth2 flow for Google APIs.
   *
   * @param clientId The authentication client ID.
   * @param clientSecret The authentication client secret.
   * @param redirectUri The URI to redirect to after completing the auth
   * request.
   * @param opts optional options for overriding the given parameters.
   * @constructor
   */
  constructor(options?: OAuth2ClientOptions);
  constructor(clientId?: string, clientSecret?: string, redirectUri?: string);
  constructor(
    optionsOrClientId?: string | OAuth2ClientOptions,
    clientSecret?: string,
    redirectUri?: string
  ) {
    const opts =
      optionsOrClientId && typeof optionsOrClientId === 'object'
        ? optionsOrClientId
        : {clientId: optionsOrClientId, clientSecret, redirectUri};

    super(opts);

    this._clientId = opts.clientId;
    this._clientSecret = opts.clientSecret;
    this.redirectUri = opts.redirectUri;
<<<<<<< HEAD
=======
    this.eagerRefreshThresholdMillis =
      opts.eagerRefreshThresholdMillis || 5 * 60 * 1000;
    this.forceRefreshOnFailure = !!opts.forceRefreshOnFailure;
    this.credentials = opts.credentials || {};
>>>>>>> 83fdd7c5
  }

  protected static readonly GOOGLE_TOKEN_INFO_URL =
    'https://oauth2.googleapis.com/tokeninfo';

  /**
   * The base URL for auth endpoints.
   */
  private static readonly GOOGLE_OAUTH2_AUTH_BASE_URL_ =
    'https://accounts.google.com/o/oauth2/v2/auth';

  /**
   * The base endpoint for token retrieval.
   */
  private static readonly GOOGLE_OAUTH2_TOKEN_URL_ =
    'https://oauth2.googleapis.com/token';

  /**
   * The base endpoint to revoke tokens.
   */
  private static readonly GOOGLE_OAUTH2_REVOKE_URL_ =
    'https://oauth2.googleapis.com/revoke';

  /**
   * Google Sign on certificates in PEM format.
   */
  private static readonly GOOGLE_OAUTH2_FEDERATED_SIGNON_PEM_CERTS_URL_ =
    'https://www.googleapis.com/oauth2/v1/certs';

  /**
   * Google Sign on certificates in JWK format.
   */
  private static readonly GOOGLE_OAUTH2_FEDERATED_SIGNON_JWK_CERTS_URL_ =
    'https://www.googleapis.com/oauth2/v3/certs';

  /**
   * Google Sign on certificates in JWK format.
   */
  private static readonly GOOGLE_OAUTH2_IAP_PUBLIC_KEY_URL_ =
    'https://www.gstatic.com/iap/verify/public_key';

  /**
   * Clock skew - five minutes in seconds
   */
  private static readonly CLOCK_SKEW_SECS_ = 300;

  /**
   * Max Token Lifetime is one day in seconds
   */
  private static readonly MAX_TOKEN_LIFETIME_SECS_ = 86400;

  /**
   * The allowed oauth token issuers.
   */
  private static readonly ISSUERS_ = [
    'accounts.google.com',
    'https://accounts.google.com',
  ];

  /**
   * Generates URL for consent page landing.
   * @param opts Options.
   * @return URL to consent page.
   */
  generateAuthUrl(opts: GenerateAuthUrlOpts = {}) {
    if (opts.code_challenge_method && !opts.code_challenge) {
      throw new Error(
        'If a code_challenge_method is provided, code_challenge must be included.'
      );
    }
    opts.response_type = opts.response_type || 'code';
    opts.client_id = opts.client_id || this._clientId;
    opts.redirect_uri = opts.redirect_uri || this.redirectUri;
    // Allow scopes to be passed either as array or a string
    if (Array.isArray(opts.scope)) {
      opts.scope = opts.scope.join(' ');
    }
    const rootUrl = OAuth2Client.GOOGLE_OAUTH2_AUTH_BASE_URL_;
    return (
      rootUrl +
      '?' +
      querystring.stringify(opts as querystring.ParsedUrlQueryInput)
    );
  }

  generateCodeVerifier(): void {
    // To make the code compatible with browser SubtleCrypto we need to make
    // this method async.
    throw new Error(
      'generateCodeVerifier is removed, please use generateCodeVerifierAsync instead.'
    );
  }

  /**
   * Convenience method to automatically generate a code_verifier, and its
   * resulting SHA256. If used, this must be paired with a S256
   * code_challenge_method.
   *
   * For a full example see:
   * https://github.com/googleapis/google-auth-library-nodejs/blob/main/samples/oauth2-codeVerifier.js
   */
  async generateCodeVerifierAsync(): Promise<CodeVerifierResults> {
    // base64 encoding uses 6 bits per character, and we want to generate128
    // characters. 6*128/8 = 96.
    const crypto = createCrypto();
    const randomString = crypto.randomBytesBase64(96);
    // The valid characters in the code_verifier are [A-Z]/[a-z]/[0-9]/
    // "-"/"."/"_"/"~". Base64 encoded strings are pretty close, so we're just
    // swapping out a few chars.
    const codeVerifier = randomString
      .replace(/\+/g, '~')
      .replace(/=/g, '_')
      .replace(/\//g, '-');
    // Generate the base64 encoded SHA256
    const unencodedCodeChallenge =
      await crypto.sha256DigestBase64(codeVerifier);
    // We need to use base64UrlEncoding instead of standard base64
    const codeChallenge = unencodedCodeChallenge
      .split('=')[0]
      .replace(/\+/g, '-')
      .replace(/\//g, '_');
    return {codeVerifier, codeChallenge};
  }

  /**
   * Gets the access token for the given code.
   * @param code The authorization code.
   * @param callback Optional callback fn.
   */
  getToken(code: string): Promise<GetTokenResponse>;
  getToken(options: GetTokenOptions): Promise<GetTokenResponse>;
  getToken(code: string, callback: GetTokenCallback): void;
  getToken(options: GetTokenOptions, callback: GetTokenCallback): void;
  getToken(
    codeOrOptions: string | GetTokenOptions,
    callback?: GetTokenCallback
  ): Promise<GetTokenResponse> | void {
    const options =
      typeof codeOrOptions === 'string' ? {code: codeOrOptions} : codeOrOptions;
    if (callback) {
      this.getTokenAsync(options).then(
        r => callback(null, r.tokens, r.res),
        e => callback(e, null, e.response)
      );
    } else {
      return this.getTokenAsync(options);
    }
  }

  private async getTokenAsync(
    options: GetTokenOptions
  ): Promise<GetTokenResponse> {
    const url = OAuth2Client.GOOGLE_OAUTH2_TOKEN_URL_;
    const values = {
      code: options.code,
      client_id: options.client_id || this._clientId,
      client_secret: this._clientSecret,
      redirect_uri: options.redirect_uri || this.redirectUri,
      grant_type: 'authorization_code',
      code_verifier: options.codeVerifier,
    };
    const res = await this.transporter.request<CredentialRequest>({
      method: 'POST',
      url,
      data: querystring.stringify(values),
      headers: {'Content-Type': 'application/x-www-form-urlencoded'},
    });
    const tokens = res.data as Credentials;
    if (res.data && res.data.expires_in) {
      tokens.expiry_date = new Date().getTime() + res.data.expires_in * 1000;
      delete (tokens as CredentialRequest).expires_in;
    }
    this.emit('tokens', tokens);
    return {tokens, res};
  }

  /**
   * Refreshes the access token.
   * @param refresh_token Existing refresh token.
   * @private
   */
  protected async refreshToken(
    refreshToken?: string | null
  ): Promise<GetTokenResponse> {
    if (!refreshToken) {
      return this.refreshTokenNoCache(refreshToken);
    }
    // If a request to refresh using the same token has started,
    // return the same promise.
    if (this.refreshTokenPromises.has(refreshToken)) {
      return this.refreshTokenPromises.get(refreshToken)!;
    }

    const p = this.refreshTokenNoCache(refreshToken).then(
      r => {
        this.refreshTokenPromises.delete(refreshToken);
        return r;
      },
      e => {
        this.refreshTokenPromises.delete(refreshToken);
        throw e;
      }
    );
    this.refreshTokenPromises.set(refreshToken, p);
    return p;
  }

  protected async refreshTokenNoCache(
    refreshToken?: string | null
  ): Promise<GetTokenResponse> {
    if (!refreshToken) {
      throw new Error('No refresh token is set.');
    }
    const url = OAuth2Client.GOOGLE_OAUTH2_TOKEN_URL_;
    const data = {
      refresh_token: refreshToken,
      client_id: this._clientId,
      client_secret: this._clientSecret,
      grant_type: 'refresh_token',
    };

    let res: GaxiosResponse<CredentialRequest>;

    try {
      // request for new token
      res = await this.transporter.request<CredentialRequest>({
        method: 'POST',
        url,
        data: querystring.stringify(data),
        headers: {'Content-Type': 'application/x-www-form-urlencoded'},
      });
    } catch (e) {
      if (
        e instanceof GaxiosError &&
        e.message === 'invalid_grant' &&
        e.response?.data &&
        /ReAuth/i.test(e.response.data.error_description)
      ) {
        e.message = JSON.stringify(e.response.data);
      }

      throw e;
    }

    const tokens = res.data as Credentials;
    // TODO: de-duplicate this code from a few spots
    if (res.data && res.data.expires_in) {
      tokens.expiry_date = new Date().getTime() + res.data.expires_in * 1000;
      delete (tokens as CredentialRequest).expires_in;
    }
    this.emit('tokens', tokens);
    return {tokens, res};
  }

  /**
   * Retrieves the access token using refresh token
   *
   * @param callback callback
   */
  refreshAccessToken(): Promise<RefreshAccessTokenResponse>;
  refreshAccessToken(callback: RefreshAccessTokenCallback): void;
  refreshAccessToken(
    callback?: RefreshAccessTokenCallback
  ): Promise<RefreshAccessTokenResponse> | void {
    if (callback) {
      this.refreshAccessTokenAsync().then(
        r => callback(null, r.credentials, r.res),
        callback
      );
    } else {
      return this.refreshAccessTokenAsync();
    }
  }

  private async refreshAccessTokenAsync() {
    const r = await this.refreshToken(this.credentials.refresh_token);
    const tokens = r.tokens as Credentials;
    tokens.refresh_token = this.credentials.refresh_token;
    this.credentials = tokens;
    return {credentials: this.credentials, res: r.res};
  }

  /**
   * Get a non-expired access token, after refreshing if necessary
   *
   * @param callback Callback to call with the access token
   */
  getAccessToken(): Promise<GetAccessTokenResponse>;
  getAccessToken(callback: GetAccessTokenCallback): void;
  getAccessToken(
    callback?: GetAccessTokenCallback
  ): Promise<GetAccessTokenResponse> | void {
    if (callback) {
      this.getAccessTokenAsync().then(
        r => callback(null, r.token, r.res),
        callback
      );
    } else {
      return this.getAccessTokenAsync();
    }
  }

  private async getAccessTokenAsync(): Promise<GetAccessTokenResponse> {
    const shouldRefresh =
      !this.credentials.access_token || this.isTokenExpiring();
    if (shouldRefresh) {
      if (!this.credentials.refresh_token) {
        if (this.refreshHandler) {
          const refreshedAccessToken =
            await this.processAndValidateRefreshHandler();
          if (refreshedAccessToken?.access_token) {
            this.setCredentials(refreshedAccessToken);
            return {token: this.credentials.access_token};
          }
        } else {
          throw new Error(
            'No refresh token or refresh handler callback is set.'
          );
        }
      }

      const r = await this.refreshAccessTokenAsync();
      if (!r.credentials || (r.credentials && !r.credentials.access_token)) {
        throw new Error('Could not refresh access token.');
      }
      return {token: r.credentials.access_token, res: r.res};
    } else {
      return {token: this.credentials.access_token};
    }
  }

  /**
   * The main authentication interface.  It takes an optional url which when
   * present is the endpoint being accessed, and returns a Promise which
   * resolves with authorization header fields.
   *
   * In OAuth2Client, the result has the form:
   * { Authorization: 'Bearer <access_token_value>' }
   * @param url The optional url being authorized
   */
  async getRequestHeaders(url?: string): Promise<Headers> {
    const headers = (await this.getRequestMetadataAsync(url)).headers;
    return headers;
  }

  protected async getRequestMetadataAsync(
    // eslint-disable-next-line @typescript-eslint/no-unused-vars
    url?: string | null
  ): Promise<RequestMetadataResponse> {
    const thisCreds = this.credentials;
    if (
      !thisCreds.access_token &&
      !thisCreds.refresh_token &&
      !this.apiKey &&
      !this.refreshHandler
    ) {
      throw new Error(
        'No access, refresh token, API key or refresh handler callback is set.'
      );
    }

    if (thisCreds.access_token && !this.isTokenExpiring()) {
      thisCreds.token_type = thisCreds.token_type || 'Bearer';
      const headers = {
        Authorization: thisCreds.token_type + ' ' + thisCreds.access_token,
      };
      return {headers: this.addSharedMetadataHeaders(headers)};
    }

    // If refreshHandler exists, call processAndValidateRefreshHandler().
    if (this.refreshHandler) {
      const refreshedAccessToken =
        await this.processAndValidateRefreshHandler();
      if (refreshedAccessToken?.access_token) {
        this.setCredentials(refreshedAccessToken);
        const headers = {
          Authorization: 'Bearer ' + this.credentials.access_token,
        };
        return {headers: this.addSharedMetadataHeaders(headers)};
      }
    }

    if (this.apiKey) {
      return {headers: {'X-Goog-Api-Key': this.apiKey}};
    }
    let r: GetTokenResponse | null = null;
    let tokens: Credentials | null = null;
    try {
      r = await this.refreshToken(thisCreds.refresh_token);
      tokens = r.tokens;
    } catch (err) {
      const e = err as GaxiosError;
      if (
        e.response &&
        (e.response.status === 403 || e.response.status === 404)
      ) {
        e.message = `Could not refresh access token: ${e.message}`;
      }
      throw e;
    }

    const credentials = this.credentials;
    credentials.token_type = credentials.token_type || 'Bearer';
    tokens.refresh_token = credentials.refresh_token;
    this.credentials = tokens;
    const headers: {[index: string]: string} = {
      Authorization: credentials.token_type + ' ' + tokens.access_token,
    };
    return {headers: this.addSharedMetadataHeaders(headers), res: r.res};
  }

  /**
   * Generates an URL to revoke the given token.
   * @param token The existing token to be revoked.
   */
  static getRevokeTokenUrl(token: string): string {
    const parameters = querystring.stringify({token});
    return `${OAuth2Client.GOOGLE_OAUTH2_REVOKE_URL_}?${parameters}`;
  }

  /**
   * Revokes the access given to token.
   * @param token The existing token to be revoked.
   * @param callback Optional callback fn.
   */
  revokeToken(token: string): GaxiosPromise<RevokeCredentialsResult>;
  revokeToken(
    token: string,
    callback: BodyResponseCallback<RevokeCredentialsResult>
  ): void;
  revokeToken(
    token: string,
    callback?: BodyResponseCallback<RevokeCredentialsResult>
  ): GaxiosPromise<RevokeCredentialsResult> | void {
    const opts: GaxiosOptions = {
      url: OAuth2Client.getRevokeTokenUrl(token),
      method: 'POST',
    };
    if (callback) {
      this.transporter
        .request<RevokeCredentialsResult>(opts)
        .then(r => callback(null, r), callback);
    } else {
      return this.transporter.request<RevokeCredentialsResult>(opts);
    }
  }

  /**
   * Revokes access token and clears the credentials object
   * @param callback callback
   */
  revokeCredentials(): GaxiosPromise<RevokeCredentialsResult>;
  revokeCredentials(
    callback: BodyResponseCallback<RevokeCredentialsResult>
  ): void;
  revokeCredentials(
    callback?: BodyResponseCallback<RevokeCredentialsResult>
  ): GaxiosPromise<RevokeCredentialsResult> | void {
    if (callback) {
      this.revokeCredentialsAsync().then(res => callback(null, res), callback);
    } else {
      return this.revokeCredentialsAsync();
    }
  }

  private async revokeCredentialsAsync() {
    const token = this.credentials.access_token;
    this.credentials = {};
    if (token) {
      return this.revokeToken(token);
    } else {
      throw new Error('No access token to revoke.');
    }
  }

  /**
   * Provides a request implementation with OAuth 2.0 flow. If credentials have
   * a refresh_token, in cases of HTTP 401 and 403 responses, it automatically
   * asks for a new access token and replays the unsuccessful request.
   * @param opts Request options.
   * @param callback callback.
   * @return Request object
   */
  request<T>(opts: GaxiosOptions): GaxiosPromise<T>;
  request<T>(opts: GaxiosOptions, callback: BodyResponseCallback<T>): void;
  request<T>(
    opts: GaxiosOptions,
    callback?: BodyResponseCallback<T>
  ): GaxiosPromise<T> | void {
    if (callback) {
      this.requestAsync<T>(opts).then(
        r => callback(null, r),
        e => {
          return callback(e, e.response);
        }
      );
    } else {
      return this.requestAsync<T>(opts);
    }
  }

  protected async requestAsync<T>(
    opts: GaxiosOptions,
    retry = false
  ): Promise<GaxiosResponse<T>> {
    let r2: GaxiosResponse;
    try {
      const r = await this.getRequestMetadataAsync(opts.url);
      opts.headers = opts.headers || {};
      if (r.headers && r.headers['x-goog-user-project']) {
        opts.headers['x-goog-user-project'] = r.headers['x-goog-user-project'];
      }
      if (r.headers && r.headers.Authorization) {
        opts.headers.Authorization = r.headers.Authorization;
      }
      if (this.apiKey) {
        opts.headers['X-Goog-Api-Key'] = this.apiKey;
      }
      r2 = await this.transporter.request<T>(opts);
    } catch (e) {
      const res = (e as GaxiosError).response;
      if (res) {
        const statusCode = res.status;
        // Retry the request for metadata if the following criteria are true:
        // - We haven't already retried.  It only makes sense to retry once.
        // - The response was a 401 or a 403
        // - The request didn't send a readableStream
        // - An access_token and refresh_token were available, but either no
        //   expiry_date was available or the forceRefreshOnFailure flag is set.
        //   The absent expiry_date case can happen when developers stash the
        //   access_token and refresh_token for later use, but the access_token
        //   fails on the first try because it's expired. Some developers may
        //   choose to enable forceRefreshOnFailure to mitigate time-related
        //   errors.
        // Or the following criteria are true:
        // - We haven't already retried.  It only makes sense to retry once.
        // - The response was a 401 or a 403
        // - The request didn't send a readableStream
        // - No refresh_token was available
        // - An access_token and a refreshHandler callback were available, but
        //   either no expiry_date was available or the forceRefreshOnFailure
        //   flag is set. The access_token fails on the first try because it's
        //   expired. Some developers may choose to enable forceRefreshOnFailure
        //   to mitigate time-related errors.
        const mayRequireRefresh =
          this.credentials &&
          this.credentials.access_token &&
          this.credentials.refresh_token &&
          (!this.credentials.expiry_date || this.forceRefreshOnFailure);
        const mayRequireRefreshWithNoRefreshToken =
          this.credentials &&
          this.credentials.access_token &&
          !this.credentials.refresh_token &&
          (!this.credentials.expiry_date || this.forceRefreshOnFailure) &&
          this.refreshHandler;
        const isReadableStream = res.config.data instanceof stream.Readable;
        const isAuthErr = statusCode === 401 || statusCode === 403;
        if (!retry && isAuthErr && !isReadableStream && mayRequireRefresh) {
          await this.refreshAccessTokenAsync();
          return this.requestAsync<T>(opts, true);
        } else if (
          !retry &&
          isAuthErr &&
          !isReadableStream &&
          mayRequireRefreshWithNoRefreshToken
        ) {
          const refreshedAccessToken =
            await this.processAndValidateRefreshHandler();
          if (refreshedAccessToken?.access_token) {
            this.setCredentials(refreshedAccessToken);
          }
          return this.requestAsync<T>(opts, true);
        }
      }
      throw e;
    }
    return r2;
  }

  /**
   * Verify id token is token by checking the certs and audience
   * @param options that contains all options.
   * @param callback Callback supplying GoogleLogin if successful
   */
  verifyIdToken(options: VerifyIdTokenOptions): Promise<LoginTicket>;
  verifyIdToken(
    options: VerifyIdTokenOptions,
    callback: (err: Error | null, login?: LoginTicket) => void
  ): void;
  verifyIdToken(
    options: VerifyIdTokenOptions,
    callback?: (err: Error | null, login?: LoginTicket) => void
  ): void | Promise<LoginTicket> {
    // This function used to accept two arguments instead of an options object.
    // Check the types to help users upgrade with less pain.
    // This check can be removed after a 2.0 release.
    if (callback && typeof callback !== 'function') {
      throw new Error(
        'This method accepts an options object as the first parameter, which includes the idToken, audience, and maxExpiry.'
      );
    }

    if (callback) {
      this.verifyIdTokenAsync(options).then(r => callback(null, r), callback);
    } else {
      return this.verifyIdTokenAsync(options);
    }
  }

  private async verifyIdTokenAsync(
    options: VerifyIdTokenOptions
  ): Promise<LoginTicket> {
    if (!options.idToken) {
      throw new Error('The verifyIdToken method requires an ID Token');
    }
    const response = await this.getFederatedSignonCertsAsync();
    const login = await this.verifySignedJwtWithCertsAsync(
      options.idToken,
      response.certs,
      options.audience,
      OAuth2Client.ISSUERS_,
      options.maxExpiry
    );

    return login;
  }

  /**
   * Obtains information about the provisioned access token.  Especially useful
   * if you want to check the scopes that were provisioned to a given token.
   *
   * @param accessToken Required.  The Access Token for which you want to get
   * user info.
   */
  async getTokenInfo(accessToken: string): Promise<TokenInfo> {
    const {data} = await this.transporter.request<TokenInfoRequest>({
      method: 'POST',
      headers: {
        'Content-Type': 'application/x-www-form-urlencoded',
        Authorization: `Bearer ${accessToken}`,
      },
      url: OAuth2Client.GOOGLE_TOKEN_INFO_URL,
    });
    const info = Object.assign(
      {
        expiry_date: new Date().getTime() + data.expires_in! * 1000,
        scopes: data.scope!.split(' '),
      },
      data
    );
    delete info.expires_in;
    delete info.scope;
    return info;
  }

  /**
   * Gets federated sign-on certificates to use for verifying identity tokens.
   * Returns certs as array structure, where keys are key ids, and values
   * are certificates in either PEM or JWK format.
   * @param callback Callback supplying the certificates
   */
  getFederatedSignonCerts(): Promise<FederatedSignonCertsResponse>;
  getFederatedSignonCerts(callback: GetFederatedSignonCertsCallback): void;
  getFederatedSignonCerts(
    callback?: GetFederatedSignonCertsCallback
  ): Promise<FederatedSignonCertsResponse> | void {
    if (callback) {
      this.getFederatedSignonCertsAsync().then(
        r => callback(null, r.certs, r.res),
        callback
      );
    } else {
      return this.getFederatedSignonCertsAsync();
    }
  }

  async getFederatedSignonCertsAsync(): Promise<FederatedSignonCertsResponse> {
    const nowTime = new Date().getTime();
    const format = hasBrowserCrypto()
      ? CertificateFormat.JWK
      : CertificateFormat.PEM;
    if (
      this.certificateExpiry &&
      nowTime < this.certificateExpiry.getTime() &&
      this.certificateCacheFormat === format
    ) {
      return {certs: this.certificateCache, format};
    }
    let res: GaxiosResponse;
    let url: string;
    switch (format) {
      case CertificateFormat.PEM:
        url = OAuth2Client.GOOGLE_OAUTH2_FEDERATED_SIGNON_PEM_CERTS_URL_;
        break;
      case CertificateFormat.JWK:
        url = OAuth2Client.GOOGLE_OAUTH2_FEDERATED_SIGNON_JWK_CERTS_URL_;
        break;
      default:
        throw new Error(`Unsupported certificate format ${format}`);
    }
    try {
      res = await this.transporter.request({url});
    } catch (e) {
      if (e instanceof Error) {
        e.message = `Failed to retrieve verification certificates: ${e.message}`;
      }

      throw e;
    }

    const cacheControl = res ? res.headers['cache-control'] : undefined;
    let cacheAge = -1;
    if (cacheControl) {
      const pattern = new RegExp('max-age=([0-9]*)');
      const regexResult = pattern.exec(cacheControl as string);
      if (regexResult && regexResult.length === 2) {
        // Cache results with max-age (in seconds)
        cacheAge = Number(regexResult[1]) * 1000; // milliseconds
      }
    }

    let certificates: Certificates = {};
    switch (format) {
      case CertificateFormat.PEM:
        certificates = res.data;
        break;
      case CertificateFormat.JWK:
        for (const key of res.data.keys) {
          certificates[key.kid] = key;
        }
        break;
      default:
        throw new Error(`Unsupported certificate format ${format}`);
    }

    const now = new Date();
    this.certificateExpiry =
      cacheAge === -1 ? null : new Date(now.getTime() + cacheAge);
    this.certificateCache = certificates;
    this.certificateCacheFormat = format;
    return {certs: certificates, format, res};
  }

  /**
   * Gets federated sign-on certificates to use for verifying identity tokens.
   * Returns certs as array structure, where keys are key ids, and values
   * are certificates in either PEM or JWK format.
   * @param callback Callback supplying the certificates
   */
  getIapPublicKeys(): Promise<IapPublicKeysResponse>;
  getIapPublicKeys(callback: GetIapPublicKeysCallback): void;
  getIapPublicKeys(
    callback?: GetIapPublicKeysCallback
  ): Promise<IapPublicKeysResponse> | void {
    if (callback) {
      this.getIapPublicKeysAsync().then(
        r => callback(null, r.pubkeys, r.res),
        callback
      );
    } else {
      return this.getIapPublicKeysAsync();
    }
  }

  async getIapPublicKeysAsync(): Promise<IapPublicKeysResponse> {
    let res: GaxiosResponse;
    const url: string = OAuth2Client.GOOGLE_OAUTH2_IAP_PUBLIC_KEY_URL_;

    try {
      res = await this.transporter.request({url});
    } catch (e) {
      if (e instanceof Error) {
        e.message = `Failed to retrieve verification certificates: ${e.message}`;
      }

      throw e;
    }

    return {pubkeys: res.data, res};
  }

  verifySignedJwtWithCerts() {
    // To make the code compatible with browser SubtleCrypto we need to make
    // this method async.
    throw new Error(
      'verifySignedJwtWithCerts is removed, please use verifySignedJwtWithCertsAsync instead.'
    );
  }

  /**
   * Verify the id token is signed with the correct certificate
   * and is from the correct audience.
   * @param jwt The jwt to verify (The ID Token in this case).
   * @param certs The array of certs to test the jwt against.
   * @param requiredAudience The audience to test the jwt against.
   * @param issuers The allowed issuers of the jwt (Optional).
   * @param maxExpiry The max expiry the certificate can be (Optional).
   * @return Returns a promise resolving to LoginTicket on verification.
   */
  async verifySignedJwtWithCertsAsync(
    jwt: string,
    certs: Certificates | PublicKeys,
    requiredAudience?: string | string[],
    issuers?: string[],
    maxExpiry?: number
  ) {
    const crypto = createCrypto();

    if (!maxExpiry) {
      maxExpiry = OAuth2Client.MAX_TOKEN_LIFETIME_SECS_;
    }

    const segments = jwt.split('.');
    if (segments.length !== 3) {
      throw new Error('Wrong number of segments in token: ' + jwt);
    }
    const signed = segments[0] + '.' + segments[1];
    let signature = segments[2];

    let envelope;
    let payload: TokenPayload;

    try {
      envelope = JSON.parse(crypto.decodeBase64StringUtf8(segments[0]));
    } catch (err) {
      if (err instanceof Error) {
        err.message = `Can't parse token envelope: ${segments[0]}': ${err.message}`;
      }

      throw err;
    }

    if (!envelope) {
      throw new Error("Can't parse token envelope: " + segments[0]);
    }

    try {
      payload = JSON.parse(crypto.decodeBase64StringUtf8(segments[1]));
    } catch (err) {
      if (err instanceof Error) {
        err.message = `Can't parse token payload '${segments[0]}`;
      }
      throw err;
    }

    if (!payload) {
      throw new Error("Can't parse token payload: " + segments[1]);
    }

    if (!Object.prototype.hasOwnProperty.call(certs, envelope.kid)) {
      // If this is not present, then there's no reason to attempt verification
      throw new Error('No pem found for envelope: ' + JSON.stringify(envelope));
    }

    const cert = certs[envelope.kid];

    if (envelope.alg === 'ES256') {
      signature = formatEcdsa.joseToDer(signature, 'ES256').toString('base64');
    }

    const verified = await crypto.verify(cert, signed, signature);

    if (!verified) {
      throw new Error('Invalid token signature: ' + jwt);
    }

    if (!payload.iat) {
      throw new Error('No issue time in token: ' + JSON.stringify(payload));
    }

    if (!payload.exp) {
      throw new Error(
        'No expiration time in token: ' + JSON.stringify(payload)
      );
    }

    const iat = Number(payload.iat);
    if (isNaN(iat)) throw new Error('iat field using invalid format');

    const exp = Number(payload.exp);
    if (isNaN(exp)) throw new Error('exp field using invalid format');

    const now = new Date().getTime() / 1000;

    if (exp >= now + maxExpiry) {
      throw new Error(
        'Expiration time too far in future: ' + JSON.stringify(payload)
      );
    }

    const earliest = iat - OAuth2Client.CLOCK_SKEW_SECS_;
    const latest = exp + OAuth2Client.CLOCK_SKEW_SECS_;

    if (now < earliest) {
      throw new Error(
        'Token used too early, ' +
          now +
          ' < ' +
          earliest +
          ': ' +
          JSON.stringify(payload)
      );
    }

    if (now > latest) {
      throw new Error(
        'Token used too late, ' +
          now +
          ' > ' +
          latest +
          ': ' +
          JSON.stringify(payload)
      );
    }

    if (issuers && issuers.indexOf(payload.iss) < 0) {
      throw new Error(
        'Invalid issuer, expected one of [' +
          issuers +
          '], but got ' +
          payload.iss
      );
    }

    // Check the audience matches if we have one
    if (typeof requiredAudience !== 'undefined' && requiredAudience !== null) {
      const aud = payload.aud;
      let audVerified = false;
      // If the requiredAudience is an array, check if it contains token
      // audience
      if (requiredAudience.constructor === Array) {
        audVerified = requiredAudience.indexOf(aud) > -1;
      } else {
        audVerified = aud === requiredAudience;
      }
      if (!audVerified) {
        throw new Error(
          'Wrong recipient, payload audience != requiredAudience'
        );
      }
    }
    return new LoginTicket(envelope, payload);
  }

  /**
   * Returns a promise that resolves with AccessTokenResponse type if
   * refreshHandler is defined.
   * If not, nothing is returned.
   */
  private async processAndValidateRefreshHandler(): Promise<
    AccessTokenResponse | undefined
  > {
    if (this.refreshHandler) {
      const accessTokenResponse = await this.refreshHandler();
      if (!accessTokenResponse.access_token) {
        throw new Error(
          'No access token is returned by the refreshHandler callback.'
        );
      }
      return accessTokenResponse;
    }
    return;
  }

  /**
   * Returns true if a token is expired or will expire within
   * eagerRefreshThresholdMillismilliseconds.
   * If there is no expiry time, assumes the token is not expired or expiring.
   */
  protected isTokenExpiring(): boolean {
    const expiryDate = this.credentials.expiry_date;
    return expiryDate
      ? expiryDate <= new Date().getTime() + this.eagerRefreshThresholdMillis
      : false;
  }
}<|MERGE_RESOLUTION|>--- conflicted
+++ resolved
@@ -404,7 +404,6 @@
   maxExpiry?: number;
 }
 
-<<<<<<< HEAD
 export interface OAuth2ClientOptions extends AuthClientOptions {
   clientId?: string;
   clientSecret?: string;
@@ -416,20 +415,6 @@
   AuthClientOptions,
   'eagerRefreshThresholdMillis' | 'forceRefreshOnFailure'
 >;
-=======
-export interface RefreshOptions {
-  // Eagerly refresh unexpired tokens when they are within this many
-  // milliseconds from expiring".
-  // Defaults to a value of 300000 (5 minutes).
-  eagerRefreshThresholdMillis?: number;
-
-  // Whether to attempt to lazily refresh tokens on 401/403 responses
-  // even if an attempt is made to refresh the token preemptively based
-  // on the expiry_date.
-  // Defaults to false.
-  forceRefreshOnFailure?: boolean;
-}
->>>>>>> 83fdd7c5
 
 export interface OAuth2ClientOptions extends RefreshOptions {
   clientId?: string;
@@ -482,13 +467,6 @@
     this._clientId = opts.clientId;
     this._clientSecret = opts.clientSecret;
     this.redirectUri = opts.redirectUri;
-<<<<<<< HEAD
-=======
-    this.eagerRefreshThresholdMillis =
-      opts.eagerRefreshThresholdMillis || 5 * 60 * 1000;
-    this.forceRefreshOnFailure = !!opts.forceRefreshOnFailure;
-    this.credentials = opts.credentials || {};
->>>>>>> 83fdd7c5
   }
 
   protected static readonly GOOGLE_TOKEN_INFO_URL =
