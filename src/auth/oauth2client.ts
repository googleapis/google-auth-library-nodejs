// Copyright 2019 Google LLC
//
// Licensed under the Apache License, Version 2.0 (the "License");
// you may not use this file except in compliance with the License.
// You may obtain a copy of the License at
//
//      http://www.apache.org/licenses/LICENSE-2.0
//
// Unless required by applicable law or agreed to in writing, software
// distributed under the License is distributed on an "AS IS" BASIS,
// WITHOUT WARRANTIES OR CONDITIONS OF ANY KIND, either express or implied.
// See the License for the specific language governing permissions and
// limitations under the License.

import {
  GaxiosError,
  GaxiosOptions,
  GaxiosPromise,
  GaxiosResponse,
} from 'gaxios';
import * as querystring from 'querystring';
import * as stream from 'stream';
import * as formatEcdsa from 'ecdsa-sig-formatter';

import {createCrypto, JwkCertificate, hasBrowserCrypto} from '../crypto/crypto';
import {BodyResponseCallback} from '../transporters';

import {AuthClient} from './authclient';
import {CredentialRequest, Credentials} from './credentials';
import {LoginTicket, TokenPayload} from './loginticket';
import {getErrorFromOAuthErrorResponse} from './oauth2common';
/**
 * The results from the `generateCodeVerifierAsync` method.  To learn more,
 * See the sample:
 * https://github.com/googleapis/google-auth-library-nodejs/blob/master/samples/oauth2-codeVerifier.js
 */
export interface CodeVerifierResults {
  /**
   * The code verifier that will be used when calling `getToken` to obtain a new
   * access token.
   */
  codeVerifier: string;
  /**
   * The code_challenge that should be sent with the `generateAuthUrl` call
   * to obtain a verifiable authentication url.
   */
  codeChallenge?: string;
}

export interface Certificates {
  [index: string]: string | JwkCertificate;
}

export interface PublicKeys {
  [index: string]: string;
}

export interface Headers {
  [index: string]: string;
}

export enum CodeChallengeMethod {
  Plain = 'plain',
  S256 = 'S256',
}

export enum CertificateFormat {
  PEM = 'PEM',
  JWK = 'JWK',
}

export interface GetTokenOptions {
  code: string;
  codeVerifier?: string;
  /**
   * The client ID for your application. The value passed into the constructor
   * will be used if not provided. Must match any client_id option passed to
   * a corresponding call to generateAuthUrl.
   */
  client_id?: string;
  /**
   * Determines where the API server redirects the user after the user
   * completes the authorization flow. The value passed into the constructor
   * will be used if not provided. Must match any redirect_uri option passed to
   * a corresponding call to generateAuthUrl.
   */
  redirect_uri?: string;
}

export interface TokenInfo {
  /**
   * The application that is the intended user of the access token.
   */
  aud: string;

  /**
   * This value lets you correlate profile information from multiple Google
   * APIs. It is only present in the response if you included the profile scope
   * in your request in step 1. The field value is an immutable identifier for
   * the logged-in user that can be used to create and manage user sessions in
   * your application. The identifier is the same regardless of which client ID
   * is used to retrieve it. This enables multiple applications in the same
   * organization to correlate profile information.
   */
  user_id?: string;

  /**
   * An array of scopes that the user granted access to.
   */
  scopes: string[];

  /**
   * The datetime when the token becomes invalid.
   */
  expiry_date: number;

  /**
   * An identifier for the user, unique among all Google accounts and never
   * reused. A Google account can have multiple emails at different points in
   * time, but the sub value is never changed. Use sub within your application
   * as the unique-identifier key for the user.
   */
  sub?: string;

  /**
   * The client_id of the authorized presenter. This claim is only needed when
   * the party requesting the ID token is not the same as the audience of the ID
   * token. This may be the case at Google for hybrid apps where a web
   * application and Android app have a different client_id but share the same
   * project.
   */
  azp?: string;

  /**
   * Indicates whether your application can refresh access tokens
   * when the user is not present at the browser. Valid parameter values are
   * 'online', which is the default value, and 'offline'. Set the value to
   * 'offline' if your application needs to refresh access tokens when the user
   * is not present at the browser. This value instructs the Google
   * authorization server to return a refresh token and an access token the
   * first time that your application exchanges an authorization code for
   * tokens.
   */
  access_type?: string;

  /**
   * The user's email address. This value may not be unique to this user and
   * is not suitable for use as a primary key. Provided only if your scope
   * included the email scope value.
   */
  email?: string;

  /**
   * True if the user's e-mail address has been verified; otherwise false.
   */
  email_verified?: boolean;
}

interface TokenInfoRequest {
  aud: string;
  user_id?: string;
  scope?: string;
  expires_in?: number;
  azp?: string;
  sub?: string;
  exp?: number;
  access_type?: string;
}

export interface GenerateAuthUrlOpts {
  /**
   * Recommended. Indicates whether your application can refresh access tokens
   * when the user is not present at the browser. Valid parameter values are
   * 'online', which is the default value, and 'offline'. Set the value to
   * 'offline' if your application needs to refresh access tokens when the user
   * is not present at the browser. This value instructs the Google
   * authorization server to return a refresh token and an access token the
   * first time that your application exchanges an authorization code for
   * tokens.
   */
  access_type?: string;

  /**
   * The hd (hosted domain) parameter streamlines the login process for G Suite
   * hosted accounts. By including the domain of the G Suite user (for example,
   * mycollege.edu), you can indicate that the account selection UI should be
   * optimized for accounts at that domain. To optimize for G Suite accounts
   * generally instead of just one domain, use an asterisk: hd=*.
   * Don't rely on this UI optimization to control who can access your app,
   * as client-side requests can be modified. Be sure to validate that the
   * returned ID token has an hd claim value that matches what you expect
   * (e.g. mycolledge.edu). Unlike the request parameter, the ID token claim is
   * contained within a security token from Google, so the value can be trusted.
   */
  hd?: string;

  /**
   * The 'response_type' will always be set to 'CODE'.
   */
  response_type?: string;

  /**
   * The client ID for your application. The value passed into the constructor
   * will be used if not provided. You can find this value in the API Console.
   */
  client_id?: string;

  /**
   * Determines where the API server redirects the user after the user
   * completes the authorization flow. The value must exactly match one of the
   * 'redirect_uri' values listed for your project in the API Console. Note that
   * the http or https scheme, case, and trailing slash ('/') must all match.
   * The value passed into the constructor will be used if not provided.
   */
  redirect_uri?: string;

  /**
   * Required. A space-delimited list of scopes that identify the resources that
   * your application could access on the user's behalf. These values inform the
   * consent screen that Google displays to the user. Scopes enable your
   * application to only request access to the resources that it needs while
   * also enabling users to control the amount of access that they grant to your
   * application. Thus, there is an inverse relationship between the number of
   * scopes requested and the likelihood of obtaining user consent. The
   * OAuth 2.0 API Scopes document provides a full list of scopes that you might
   * use to access Google APIs. We recommend that your application request
   * access to authorization scopes in context whenever possible. By requesting
   * access to user data in context, via incremental authorization, you help
   * users to more easily understand why your application needs the access it is
   * requesting.
   */
  scope?: string[] | string;

  /**
   * Recommended. Specifies any string value that your application uses to
   * maintain state between your authorization request and the authorization
   * server's response. The server returns the exact value that you send as a
   * name=value pair in the hash (#) fragment of the 'redirect_uri' after the
   * user consents to or denies your application's access request. You can use
   * this parameter for several purposes, such as directing the user to the
   * correct resource in your application, sending nonces, and mitigating
   * cross-site request forgery. Since your redirect_uri can be guessed, using a
   * state value can increase your assurance that an incoming connection is the
   * result of an authentication request. If you generate a random string or
   * encode the hash of a cookie or another value that captures the client's
   * state, you can validate the response to additionally ensure that the
   * request and response originated in the same browser, providing protection
   * against attacks such as cross-site request forgery. See the OpenID Connect
   * documentation for an example of how to create and confirm a state token.
   */
  state?: string;

  /**
   * Optional. Enables applications to use incremental authorization to request
   * access to additional scopes in context. If you set this parameter's value
   * to true and the authorization request is granted, then the new access token
   * will also cover any scopes to which the user previously granted the
   * application access. See the incremental authorization section for examples.
   */
  include_granted_scopes?: boolean;

  /**
   * Optional. If your application knows which user is trying to authenticate,
   * it can use this parameter to provide a hint to the Google Authentication
   * Server. The server uses the hint to simplify the login flow either by
   * prefilling the email field in the sign-in form or by selecting the
   * appropriate multi-login session. Set the parameter value to an email
   * address or sub identifier, which is equivalent to the user's Google ID.
   */
  login_hint?: string;

  /**
   * Optional. A space-delimited, case-sensitive list of prompts to present the
   * user. If you don't specify this parameter, the user will be prompted only
   * the first time your app requests access.  Possible values are:
   *
   * 'none' - Donot display any authentication or consent screens. Must not be
   *        specified with other values.
   * 'consent' - 	Prompt the user for consent.
   * 'select_account' - Prompt the user to select an account.
   */
  prompt?: string;

  /**
   * Recommended. Specifies what method was used to encode a 'code_verifier'
   * that will be used during authorization code exchange. This parameter must
   * be used with the 'code_challenge' parameter. The value of the
   * 'code_challenge_method' defaults to "plain" if not present in the request
   * that includes a 'code_challenge'. The only supported values for this
   * parameter are "S256" or "plain".
   */
  code_challenge_method?: CodeChallengeMethod;

  /**
   * Recommended. Specifies an encoded 'code_verifier' that will be used as a
   * server-side challenge during authorization code exchange. This parameter
   * must be used with the 'code_challenge' parameter described above.
   */
  code_challenge?: string;
}

export interface AccessTokenResponse {
  access_token: string;
  expiry_date: number;
}

<<<<<<< HEAD
export interface GetRefreshHandlerCallback {
=======
export interface GetRefreshHandlerCallack {
>>>>>>> 4679eaa1
  (): Promise<AccessTokenResponse>;
}

export interface GetTokenCallback {
  (
    err: GaxiosError | null,
    token?: Credentials | null,
    res?: GaxiosResponse | null
  ): void;
}

export interface GetTokenResponse {
  tokens: Credentials;
  res: GaxiosResponse | null;
}

export interface GetAccessTokenCallback {
  (
    err: GaxiosError | null,
    token?: string | null,
    res?: GaxiosResponse | null
  ): void;
}

export interface GetAccessTokenResponse {
  token?: string | null;
  res?: GaxiosResponse | null;
}

export interface RefreshAccessTokenCallback {
  (
    err: GaxiosError | null,
    credentials?: Credentials | null,
    res?: GaxiosResponse | null
  ): void;
}

export interface RefreshAccessTokenResponse {
  credentials: Credentials;
  res: GaxiosResponse | null;
}

export interface RequestMetadataResponse {
  headers: Headers;
  res?: GaxiosResponse<void> | null;
}

export interface RequestMetadataCallback {
  (
    err: GaxiosError | null,
    headers?: Headers,
    res?: GaxiosResponse<void> | null
  ): void;
}

export interface GetFederatedSignonCertsCallback {
  (
    err: GaxiosError | null,
    certs?: Certificates,
    response?: GaxiosResponse<void> | null
  ): void;
}

export interface FederatedSignonCertsResponse {
  certs: Certificates;
  format: CertificateFormat;
  res?: GaxiosResponse<void> | null;
}

export interface GetIapPublicKeysCallback {
  (
    err: GaxiosError | null,
    pubkeys?: PublicKeys,
    response?: GaxiosResponse<void> | null
  ): void;
}

export interface IapPublicKeysResponse {
  pubkeys: PublicKeys;
  res?: GaxiosResponse<void> | null;
}

export interface RevokeCredentialsResult {
  success: boolean;
}

export interface VerifyIdTokenOptions {
  idToken: string;
  audience?: string | string[];
  maxExpiry?: number;
}

export interface OAuth2ClientOptions extends RefreshOptions {
  clientId?: string;
  clientSecret?: string;
  redirectUri?: string;
}

export interface RefreshOptions {
  // Eagerly refresh unexpired tokens when they are within this many
  // milliseconds from expiring".
  // Defaults to a value of 300000 (5 minutes).
  eagerRefreshThresholdMillis?: number;

  // Whether to attempt to lazily refresh tokens on 401/403 responses
  // even if an attempt is made to refresh the token preemptively based
  // on the expiry_date.
  // Defaults to false.
  forceRefreshOnFailure?: boolean;
}

export class OAuth2Client extends AuthClient {
  private redirectUri?: string;
  private certificateCache: Certificates = {};
  private certificateExpiry: Date | null = null;
  private certificateCacheFormat: CertificateFormat = CertificateFormat.PEM;
  protected refreshTokenPromises = new Map<string, Promise<GetTokenResponse>>();

  // TODO: refactor tests to make this private
  _clientId?: string;

  // TODO: refactor tests to make this private
  _clientSecret?: string;

  apiKey?: string;

  projectId?: string;

  eagerRefreshThresholdMillis: number;

  forceRefreshOnFailure: boolean;

<<<<<<< HEAD
  refreshHandler?: GetRefreshHandlerCallback;
=======
  refreshHandlerCallback?: GetRefreshHandlerCallack;
>>>>>>> 4679eaa1

  /**
   * Handles OAuth2 flow for Google APIs.
   *
   * @param clientId The authentication client ID.
   * @param clientSecret The authentication client secret.
   * @param redirectUri The URI to redirect to after completing the auth
   * request.
   * @param opts optional options for overriding the given parameters.
   * @constructor
   */
  constructor(options?: OAuth2ClientOptions);
  constructor(clientId?: string, clientSecret?: string, redirectUri?: string);
  constructor(
    optionsOrClientId?: string | OAuth2ClientOptions,
    clientSecret?: string,
    redirectUri?: string
  ) {
    super();
    const opts =
      optionsOrClientId && typeof optionsOrClientId === 'object'
        ? optionsOrClientId
        : {clientId: optionsOrClientId, clientSecret, redirectUri};
    this._clientId = opts.clientId;
    this._clientSecret = opts.clientSecret;
    this.redirectUri = opts.redirectUri;
    this.eagerRefreshThresholdMillis =
      opts.eagerRefreshThresholdMillis || 5 * 60 * 1000;
    this.forceRefreshOnFailure = !!opts.forceRefreshOnFailure;
  }

  protected static readonly GOOGLE_TOKEN_INFO_URL =
    'https://oauth2.googleapis.com/tokeninfo';

  /**
   * The base URL for auth endpoints.
   */
  private static readonly GOOGLE_OAUTH2_AUTH_BASE_URL_ =
    'https://accounts.google.com/o/oauth2/v2/auth';

  /**
   * The base endpoint for token retrieval.
   */
  private static readonly GOOGLE_OAUTH2_TOKEN_URL_ =
    'https://oauth2.googleapis.com/token';

  /**
   * The base endpoint to revoke tokens.
   */
  private static readonly GOOGLE_OAUTH2_REVOKE_URL_ =
    'https://oauth2.googleapis.com/revoke';

  /**
   * Google Sign on certificates in PEM format.
   */
  private static readonly GOOGLE_OAUTH2_FEDERATED_SIGNON_PEM_CERTS_URL_ =
    'https://www.googleapis.com/oauth2/v1/certs';

  /**
   * Google Sign on certificates in JWK format.
   */
  private static readonly GOOGLE_OAUTH2_FEDERATED_SIGNON_JWK_CERTS_URL_ =
    'https://www.googleapis.com/oauth2/v3/certs';

  /**
   * Google Sign on certificates in JWK format.
   */
  private static readonly GOOGLE_OAUTH2_IAP_PUBLIC_KEY_URL_ =
    'https://www.gstatic.com/iap/verify/public_key';

  /**
   * Clock skew - five minutes in seconds
   */
  private static readonly CLOCK_SKEW_SECS_ = 300;

  /**
   * Max Token Lifetime is one day in seconds
   */
  private static readonly MAX_TOKEN_LIFETIME_SECS_ = 86400;

  /**
   * The allowed oauth token issuers.
   */
  private static readonly ISSUERS_ = [
    'accounts.google.com',
    'https://accounts.google.com',
  ];

  /**
   * Generates URL for consent page landing.
   * @param opts Options.
   * @return URL to consent page.
   */
  generateAuthUrl(opts: GenerateAuthUrlOpts = {}) {
    if (opts.code_challenge_method && !opts.code_challenge) {
      throw new Error(
        'If a code_challenge_method is provided, code_challenge must be included.'
      );
    }
    opts.response_type = opts.response_type || 'code';
    opts.client_id = opts.client_id || this._clientId;
    opts.redirect_uri = opts.redirect_uri || this.redirectUri;
    // Allow scopes to be passed either as array or a string
    if (opts.scope instanceof Array) {
      opts.scope = opts.scope.join(' ');
    }
    const rootUrl = OAuth2Client.GOOGLE_OAUTH2_AUTH_BASE_URL_;
    return (
      rootUrl +
      '?' +
      querystring.stringify(opts as querystring.ParsedUrlQueryInput)
    );
  }

  generateCodeVerifier(): void {
    // To make the code compatible with browser SubtleCrypto we need to make
    // this method async.
    throw new Error(
      'generateCodeVerifier is removed, please use generateCodeVerifierAsync instead.'
    );
  }

  /**
   * Convenience method to automatically generate a code_verifier, and its
   * resulting SHA256. If used, this must be paired with a S256
   * code_challenge_method.
   *
   * For a full example see:
   * https://github.com/googleapis/google-auth-library-nodejs/blob/master/samples/oauth2-codeVerifier.js
   */
  async generateCodeVerifierAsync(): Promise<CodeVerifierResults> {
    // base64 encoding uses 6 bits per character, and we want to generate128
    // characters. 6*128/8 = 96.
    const crypto = createCrypto();
    const randomString = crypto.randomBytesBase64(96);
    // The valid characters in the code_verifier are [A-Z]/[a-z]/[0-9]/
    // "-"/"."/"_"/"~". Base64 encoded strings are pretty close, so we're just
    // swapping out a few chars.
    const codeVerifier = randomString
      .replace(/\+/g, '~')
      .replace(/=/g, '_')
      .replace(/\//g, '-');
    // Generate the base64 encoded SHA256
    const unencodedCodeChallenge = await crypto.sha256DigestBase64(
      codeVerifier
    );
    // We need to use base64UrlEncoding instead of standard base64
    const codeChallenge = unencodedCodeChallenge
      .split('=')[0]
      .replace(/\+/g, '-')
      .replace(/\//g, '_');
    return {codeVerifier, codeChallenge};
  }

  /**
   * Gets the access token for the given code.
   * @param code The authorization code.
   * @param callback Optional callback fn.
   */
  getToken(code: string): Promise<GetTokenResponse>;
  getToken(options: GetTokenOptions): Promise<GetTokenResponse>;
  getToken(code: string, callback: GetTokenCallback): void;
  getToken(options: GetTokenOptions, callback: GetTokenCallback): void;
  getToken(
    codeOrOptions: string | GetTokenOptions,
    callback?: GetTokenCallback
  ): Promise<GetTokenResponse> | void {
    const options =
      typeof codeOrOptions === 'string' ? {code: codeOrOptions} : codeOrOptions;
    if (callback) {
      this.getTokenAsync(options).then(
        r => callback(null, r.tokens, r.res),
        e => callback(e, null, e.response)
      );
    } else {
      return this.getTokenAsync(options);
    }
  }

  private async getTokenAsync(
    options: GetTokenOptions
  ): Promise<GetTokenResponse> {
    const url = OAuth2Client.GOOGLE_OAUTH2_TOKEN_URL_;
    const values = {
      code: options.code,
      client_id: options.client_id || this._clientId,
      client_secret: this._clientSecret,
      redirect_uri: options.redirect_uri || this.redirectUri,
      grant_type: 'authorization_code',
      code_verifier: options.codeVerifier,
    };
    const res = await this.transporter.request<CredentialRequest>({
      method: 'POST',
      url,
      data: querystring.stringify(values),
      headers: {'Content-Type': 'application/x-www-form-urlencoded'},
    });
    const tokens = res.data as Credentials;
    if (res.data && res.data.expires_in) {
      tokens.expiry_date = new Date().getTime() + res.data.expires_in * 1000;
      delete (tokens as CredentialRequest).expires_in;
    }
    this.emit('tokens', tokens);
    return {tokens, res};
  }

  /**
   * Refreshes the access token.
   * @param refresh_token Existing refresh token.
   * @private
   */
  protected async refreshToken(
    refreshToken?: string | null
  ): Promise<GetTokenResponse> {
    if (!refreshToken) {
      return this.refreshTokenNoCache(refreshToken);
    }
    // If a request to refresh using the same token has started,
    // return the same promise.
    if (this.refreshTokenPromises.has(refreshToken)) {
      return this.refreshTokenPromises.get(refreshToken)!;
    }

    const p = this.refreshTokenNoCache(refreshToken).then(
      r => {
        this.refreshTokenPromises.delete(refreshToken);
        return r;
      },
      e => {
        this.refreshTokenPromises.delete(refreshToken);
        throw e;
      }
    );
    this.refreshTokenPromises.set(refreshToken, p);
    return p;
  }

  protected async refreshTokenNoCache(
    refreshToken?: string | null
  ): Promise<GetTokenResponse> {
    if (!refreshToken) {
      throw new Error('No refresh token is set.');
    }
    const url = OAuth2Client.GOOGLE_OAUTH2_TOKEN_URL_;
    const data = {
      refresh_token: refreshToken,
      client_id: this._clientId,
      client_secret: this._clientSecret,
      grant_type: 'refresh_token',
    };

    // request for new token
    const res = await this.transporter.request<CredentialRequest>({
      method: 'POST',
      url,
      data: querystring.stringify(data),
      headers: {'Content-Type': 'application/x-www-form-urlencoded'},
    });

    const tokens = res.data as Credentials;
    // TODO: de-duplicate this code from a few spots
    if (res.data && res.data.expires_in) {
      tokens.expiry_date = new Date().getTime() + res.data.expires_in * 1000;
      delete (tokens as CredentialRequest).expires_in;
    }
    this.emit('tokens', tokens);
    return {tokens, res};
  }

  /**
   * Retrieves the access token using refresh token
   *
   * @deprecated use getRequestHeaders instead.
   * @param callback callback
   */
  refreshAccessToken(): Promise<RefreshAccessTokenResponse>;
  refreshAccessToken(callback: RefreshAccessTokenCallback): void;
  refreshAccessToken(
    callback?: RefreshAccessTokenCallback
  ): Promise<RefreshAccessTokenResponse> | void {
    if (callback) {
      this.refreshAccessTokenAsync().then(
        r => callback(null, r.credentials, r.res),
        callback
      );
    } else {
      return this.refreshAccessTokenAsync();
    }
  }

  private async refreshAccessTokenAsync() {
    const r = await this.refreshToken(this.credentials.refresh_token);
    const tokens = r.tokens as Credentials;
    tokens.refresh_token = this.credentials.refresh_token;
    this.credentials = tokens;
    return {credentials: this.credentials, res: r.res};
  }

  /**
   * Get a non-expired access token, after refreshing if necessary
   *
   * @param callback Callback to call with the access token
   */
  getAccessToken(): Promise<GetAccessTokenResponse>;
  getAccessToken(callback: GetAccessTokenCallback): void;
  getAccessToken(
    callback?: GetAccessTokenCallback
  ): Promise<GetAccessTokenResponse> | void {
    if (callback) {
      this.getAccessTokenAsync().then(
        r => callback(null, r.token, r.res),
        callback
      );
    } else {
      return this.getAccessTokenAsync();
    }
  }

  private async getAccessTokenAsync(): Promise<GetAccessTokenResponse> {
    const shouldRefresh =
      !this.credentials.access_token || this.isTokenExpiring();
    if (shouldRefresh) {
      if (!this.credentials.refresh_token) {
<<<<<<< HEAD
        if (this.refreshHandler) {
          const refreshedAccessToken =
            await this.processAndValidateRefreshHandler();
          if (refreshedAccessToken?.access_token) {
=======
        if (this.refreshHandlerCallback && this.credentials.access_token) {
          const refreshedAccessToken = await this.refreshHandler();
          if (refreshedAccessToken && refreshedAccessToken.access_token) {
>>>>>>> 4679eaa1
            this.setCredentials(refreshedAccessToken);
            return {token: this.credentials.access_token};
          }
        } else {
<<<<<<< HEAD
          throw new Error(
            'No refresh token or refresh handler callback is set.'
          );
=======
          throw new Error('No refresh token is set.');
>>>>>>> 4679eaa1
        }
      }

      const r = await this.refreshAccessTokenAsync();
      if (!r.credentials || (r.credentials && !r.credentials.access_token)) {
        throw new Error('Could not refresh access token.');
      }
      return {token: r.credentials.access_token, res: r.res};
    } else {
      return {token: this.credentials.access_token};
    }
  }

  /**
   * The main authentication interface.  It takes an optional url which when
   * present is the endpoint being accessed, and returns a Promise which
   * resolves with authorization header fields.
   *
   * In OAuth2Client, the result has the form:
   * { Authorization: 'Bearer <access_token_value>' }
   * @param url The optional url being authorized
   */
  async getRequestHeaders(url?: string): Promise<Headers> {
    const headers = (await this.getRequestMetadataAsync(url)).headers;
    return headers;
  }

  protected async getRequestMetadataAsync(
    // eslint-disable-next-line @typescript-eslint/no-unused-vars
    url?: string | null
  ): Promise<RequestMetadataResponse> {
    const thisCreds = this.credentials;
    if (
      !thisCreds.access_token &&
      !thisCreds.refresh_token &&
      !this.apiKey &&
<<<<<<< HEAD
      !this.refreshHandler
    ) {
      throw new Error(
        'No access, refresh token or API key or refresh handler callback is set.'
      );
=======
      !this.refreshHandlerCallback
    ) {
      throw new Error('No access, refresh token or API key is set.');
>>>>>>> 4679eaa1
    }

    if (thisCreds.access_token && !this.isTokenExpiring()) {
      thisCreds.token_type = thisCreds.token_type || 'Bearer';
      const headers = {
        Authorization: thisCreds.token_type + ' ' + thisCreds.access_token,
      };
      return {headers: this.addSharedMetadataHeaders(headers)};
    }

<<<<<<< HEAD
    // If refreshHandler exists, call processAndValidateRefreshHandler().
    if (this.refreshHandler) {
      const refreshedAccessToken =
        await this.processAndValidateRefreshHandler();
      if (refreshedAccessToken?.access_token) {
=======
    // If refreshHandlerCallback exists, refresh
    if (this.refreshHandlerCallback) {
      const refreshedAccessToken = await this.refreshHandler();
      if (refreshedAccessToken && refreshedAccessToken.access_token) {
>>>>>>> 4679eaa1
        this.setCredentials(refreshedAccessToken);
        const headers = {
          Authorization: 'Bearer ' + this.credentials.access_token,
        };
        return {headers: this.addSharedMetadataHeaders(headers)};
      }
    }

    if (this.apiKey) {
      return {headers: {'X-Goog-Api-Key': this.apiKey}};
    }
    let r: GetTokenResponse | null = null;
    let tokens: Credentials | null = null;
    try {
      r = await this.refreshToken(thisCreds.refresh_token);
      tokens = r.tokens;
    } catch (err) {
      const e = err as GaxiosError;
      if (
        e.response &&
        (e.response.status === 403 || e.response.status === 404)
      ) {
        e.message = `Could not refresh access token: ${e.message}`;
      }
      throw e;
    }

    const credentials = this.credentials;
    credentials.token_type = credentials.token_type || 'Bearer';
    tokens.refresh_token = credentials.refresh_token;
    this.credentials = tokens;
    const headers: {[index: string]: string} = {
      Authorization: credentials.token_type + ' ' + tokens.access_token,
    };
    return {headers: this.addSharedMetadataHeaders(headers), res: r.res};
  }

  /**
   * Generates an URL to revoke the given token.
   * @param token The existing token to be revoked.
   */
  static getRevokeTokenUrl(token: string): string {
    const parameters = querystring.stringify({token});
    return `${OAuth2Client.GOOGLE_OAUTH2_REVOKE_URL_}?${parameters}`;
  }

  /**
   * Revokes the access given to token.
   * @param token The existing token to be revoked.
   * @param callback Optional callback fn.
   */
  revokeToken(token: string): GaxiosPromise<RevokeCredentialsResult>;
  revokeToken(
    token: string,
    callback: BodyResponseCallback<RevokeCredentialsResult>
  ): void;
  revokeToken(
    token: string,
    callback?: BodyResponseCallback<RevokeCredentialsResult>
  ): GaxiosPromise<RevokeCredentialsResult> | void {
    const opts: GaxiosOptions = {
      url: OAuth2Client.getRevokeTokenUrl(token),
      method: 'POST',
    };
    if (callback) {
      this.transporter
        .request<RevokeCredentialsResult>(opts)
        .then(r => callback(null, r), callback);
    } else {
      return this.transporter.request<RevokeCredentialsResult>(opts);
    }
  }

  /**
   * Revokes access token and clears the credentials object
   * @param callback callback
   */
  revokeCredentials(): GaxiosPromise<RevokeCredentialsResult>;
  revokeCredentials(
    callback: BodyResponseCallback<RevokeCredentialsResult>
  ): void;
  revokeCredentials(
    callback?: BodyResponseCallback<RevokeCredentialsResult>
  ): GaxiosPromise<RevokeCredentialsResult> | void {
    if (callback) {
      this.revokeCredentialsAsync().then(res => callback(null, res), callback);
    } else {
      return this.revokeCredentialsAsync();
    }
  }

  private async revokeCredentialsAsync() {
    const token = this.credentials.access_token;
    this.credentials = {};
    if (token) {
      return this.revokeToken(token);
    } else {
      throw new Error('No access token to revoke.');
    }
  }

  /**
   * Provides a request implementation with OAuth 2.0 flow. If credentials have
   * a refresh_token, in cases of HTTP 401 and 403 responses, it automatically
   * asks for a new access token and replays the unsuccessful request.
   * @param opts Request options.
   * @param callback callback.
   * @return Request object
   */
  request<T>(opts: GaxiosOptions): GaxiosPromise<T>;
  request<T>(opts: GaxiosOptions, callback: BodyResponseCallback<T>): void;
  request<T>(
    opts: GaxiosOptions,
    callback?: BodyResponseCallback<T>
  ): GaxiosPromise<T> | void {
    if (callback) {
      this.requestAsync<T>(opts).then(
        r => callback(null, r),
        e => {
          return callback(e, e.response);
        }
      );
    } else {
      return this.requestAsync<T>(opts);
    }
  }

  protected async requestAsync<T>(
    opts: GaxiosOptions,
    retry = false
  ): Promise<GaxiosResponse<T>> {
    let r2: GaxiosResponse;
    try {
      const r = await this.getRequestMetadataAsync(opts.url);
      opts.headers = opts.headers || {};
      if (r.headers && r.headers['x-goog-user-project']) {
        opts.headers['x-goog-user-project'] = r.headers['x-goog-user-project'];
      }
      if (r.headers && r.headers.Authorization) {
        opts.headers.Authorization = r.headers.Authorization;
      }
      if (this.apiKey) {
        opts.headers['X-Goog-Api-Key'] = this.apiKey;
      }
      r2 = await this.transporter.request<T>(opts);
    } catch (e) {
      const res = (e as GaxiosError).response;
      if (res) {
        const statusCode = res.status;
        // Retry the request for metadata if the following criteria are true:
        // - We haven't already retried.  It only makes sense to retry once.
        // - The response was a 401 or a 403
        // - The request didn't send a readableStream
        // - An access_token and refresh_token were available, but either no
        //   expiry_date was available or the forceRefreshOnFailure flag is set.
        //   The absent expiry_date case can happen when developers stash the
        //   access_token and refresh_token for later use, but the access_token
        //   fails on the first try because it's expired. Some developers may
        //   choose to enable forceRefreshOnFailure to mitigate time-related
        //   errors.
        // Or the following criteria are true:
        // - We haven't already retried.  It only makes sense to retry once.
        // - The response was a 401 or a 403
        // - The request didn't send a readableStream
        // - No refresh_token was available
        // - An access_token and a refreshHandler callback were available, but
        //   either no expiry_date was available or the forceRefreshOnFailure
        //   flag is set. The access_token fails on the first try because it's
        //   expired. Some developers may choose to enable forceRefreshOnFailure
        //   to mitigate time-related errors.
        const mayRequireRefresh =
          this.credentials &&
          this.credentials.access_token &&
          this.credentials.refresh_token &&
          (!this.credentials.expiry_date || this.forceRefreshOnFailure);
        const mayRequireRefreshWithNoRefreshToken =
          this.credentials &&
          this.credentials.access_token &&
          !this.credentials.refresh_token &&
<<<<<<< HEAD
          (!this.credentials.expiry_date || this.forceRefreshOnFailure) &&
          this.refreshHandler;
=======
          (!this.credentials.expiry_date || this.forceRefreshOnFailure);
>>>>>>> 4679eaa1
        const isReadableStream = res.config.data instanceof stream.Readable;
        const isAuthErr = statusCode === 401 || statusCode === 403;
        if (!retry && isAuthErr && !isReadableStream && mayRequireRefresh) {
          await this.refreshAccessTokenAsync();
          return this.requestAsync<T>(opts, true);
        } else if (
          !retry &&
          isAuthErr &&
          !isReadableStream &&
<<<<<<< HEAD
          mayRequireRefreshWithNoRefreshToken
        ) {
          const refreshedAccessToken =
            await this.processAndValidateRefreshHandler();
          if (refreshedAccessToken?.access_token) {
=======
          mayRequireRefreshWithNoRefreshToken &&
          this.refreshHandler
        ) {
          const refreshedAccessToken = await this.refreshHandler();
          if (refreshedAccessToken && refreshedAccessToken.access_token) {
>>>>>>> 4679eaa1
            this.setCredentials(refreshedAccessToken);
          }
          return this.requestAsync<T>(opts, true);
        }
      }
      throw e;
    }
    return r2;
  }

  /**
   * Verify id token is token by checking the certs and audience
   * @param options that contains all options.
   * @param callback Callback supplying GoogleLogin if successful
   */
  verifyIdToken(options: VerifyIdTokenOptions): Promise<LoginTicket>;
  verifyIdToken(
    options: VerifyIdTokenOptions,
    callback: (err: Error | null, login?: LoginTicket) => void
  ): void;
  verifyIdToken(
    options: VerifyIdTokenOptions,
    callback?: (err: Error | null, login?: LoginTicket) => void
  ): void | Promise<LoginTicket> {
    // This function used to accept two arguments instead of an options object.
    // Check the types to help users upgrade with less pain.
    // This check can be removed after a 2.0 release.
    if (callback && typeof callback !== 'function') {
      throw new Error(
        'This method accepts an options object as the first parameter, which includes the idToken, audience, and maxExpiry.'
      );
    }

    if (callback) {
      this.verifyIdTokenAsync(options).then(r => callback(null, r), callback);
    } else {
      return this.verifyIdTokenAsync(options);
    }
  }

  private async verifyIdTokenAsync(
    options: VerifyIdTokenOptions
  ): Promise<LoginTicket> {
    if (!options.idToken) {
      throw new Error('The verifyIdToken method requires an ID Token');
    }
    const response = await this.getFederatedSignonCertsAsync();
    const login = await this.verifySignedJwtWithCertsAsync(
      options.idToken,
      response.certs,
      options.audience,
      OAuth2Client.ISSUERS_,
      options.maxExpiry
    );

    return login;
  }

  /**
   * Obtains information about the provisioned access token.  Especially useful
   * if you want to check the scopes that were provisioned to a given token.
   *
   * @param accessToken Required.  The Access Token for which you want to get
   * user info.
   */
  async getTokenInfo(accessToken: string): Promise<TokenInfo> {
    const {data} = await this.transporter.request<TokenInfoRequest>({
      method: 'POST',
      headers: {
        'Content-Type': 'application/x-www-form-urlencoded',
        Authorization: `Bearer ${accessToken}`,
      },
      url: OAuth2Client.GOOGLE_TOKEN_INFO_URL,
    });
    const info = Object.assign(
      {
        expiry_date: new Date().getTime() + data.expires_in! * 1000,
        scopes: data.scope!.split(' '),
      },
      data
    );
    delete info.expires_in;
    delete info.scope;
    return info;
  }

  /**
   * Gets federated sign-on certificates to use for verifying identity tokens.
   * Returns certs as array structure, where keys are key ids, and values
   * are certificates in either PEM or JWK format.
   * @param callback Callback supplying the certificates
   */
  getFederatedSignonCerts(): Promise<FederatedSignonCertsResponse>;
  getFederatedSignonCerts(callback: GetFederatedSignonCertsCallback): void;
  getFederatedSignonCerts(
    callback?: GetFederatedSignonCertsCallback
  ): Promise<FederatedSignonCertsResponse> | void {
    if (callback) {
      this.getFederatedSignonCertsAsync().then(
        r => callback(null, r.certs, r.res),
        callback
      );
    } else {
      return this.getFederatedSignonCertsAsync();
    }
  }

  async getFederatedSignonCertsAsync(): Promise<FederatedSignonCertsResponse> {
    const nowTime = new Date().getTime();
    const format = hasBrowserCrypto()
      ? CertificateFormat.JWK
      : CertificateFormat.PEM;
    if (
      this.certificateExpiry &&
      nowTime < this.certificateExpiry.getTime() &&
      this.certificateCacheFormat === format
    ) {
      return {certs: this.certificateCache, format};
    }
    let res: GaxiosResponse;
    let url: string;
    switch (format) {
      case CertificateFormat.PEM:
        url = OAuth2Client.GOOGLE_OAUTH2_FEDERATED_SIGNON_PEM_CERTS_URL_;
        break;
      case CertificateFormat.JWK:
        url = OAuth2Client.GOOGLE_OAUTH2_FEDERATED_SIGNON_JWK_CERTS_URL_;
        break;
      default:
        throw new Error(`Unsupported certificate format ${format}`);
    }
    try {
      res = await this.transporter.request({url});
    } catch (e) {
      e.message = `Failed to retrieve verification certificates: ${e.message}`;
      throw e;
    }

    const cacheControl = res ? res.headers['cache-control'] : undefined;
    let cacheAge = -1;
    if (cacheControl) {
      const pattern = new RegExp('max-age=([0-9]*)');
      const regexResult = pattern.exec(cacheControl as string);
      if (regexResult && regexResult.length === 2) {
        // Cache results with max-age (in seconds)
        cacheAge = Number(regexResult[1]) * 1000; // milliseconds
      }
    }

    let certificates: Certificates = {};
    switch (format) {
      case CertificateFormat.PEM:
        certificates = res.data;
        break;
      case CertificateFormat.JWK:
        for (const key of res.data.keys) {
          certificates[key.kid] = key;
        }
        break;
      default:
        throw new Error(`Unsupported certificate format ${format}`);
    }

    const now = new Date();
    this.certificateExpiry =
      cacheAge === -1 ? null : new Date(now.getTime() + cacheAge);
    this.certificateCache = certificates;
    this.certificateCacheFormat = format;
    return {certs: certificates, format, res};
  }

  /**
   * Gets federated sign-on certificates to use for verifying identity tokens.
   * Returns certs as array structure, where keys are key ids, and values
   * are certificates in either PEM or JWK format.
   * @param callback Callback supplying the certificates
   */
  getIapPublicKeys(): Promise<IapPublicKeysResponse>;
  getIapPublicKeys(callback: GetIapPublicKeysCallback): void;
  getIapPublicKeys(
    callback?: GetIapPublicKeysCallback
  ): Promise<IapPublicKeysResponse> | void {
    if (callback) {
      this.getIapPublicKeysAsync().then(
        r => callback(null, r.pubkeys, r.res),
        callback
      );
    } else {
      return this.getIapPublicKeysAsync();
    }
  }

  async getIapPublicKeysAsync(): Promise<IapPublicKeysResponse> {
    let res: GaxiosResponse;
    const url: string = OAuth2Client.GOOGLE_OAUTH2_IAP_PUBLIC_KEY_URL_;

    try {
      res = await this.transporter.request({url});
    } catch (e) {
      e.message = `Failed to retrieve verification certificates: ${e.message}`;
      throw e;
    }

    return {pubkeys: res.data, res};
  }

  verifySignedJwtWithCerts() {
    // To make the code compatible with browser SubtleCrypto we need to make
    // this method async.
    throw new Error(
      'verifySignedJwtWithCerts is removed, please use verifySignedJwtWithCertsAsync instead.'
    );
  }

  /**
   * Verify the id token is signed with the correct certificate
   * and is from the correct audience.
   * @param jwt The jwt to verify (The ID Token in this case).
   * @param certs The array of certs to test the jwt against.
   * @param requiredAudience The audience to test the jwt against.
   * @param issuers The allowed issuers of the jwt (Optional).
   * @param maxExpiry The max expiry the certificate can be (Optional).
   * @return Returns a promise resolving to LoginTicket on verification.
   */
  async verifySignedJwtWithCertsAsync(
    jwt: string,
    certs: Certificates | PublicKeys,
    requiredAudience?: string | string[],
    issuers?: string[],
    maxExpiry?: number
  ) {
    const crypto = createCrypto();

    if (!maxExpiry) {
      maxExpiry = OAuth2Client.MAX_TOKEN_LIFETIME_SECS_;
    }

    const segments = jwt.split('.');
    if (segments.length !== 3) {
      throw new Error('Wrong number of segments in token: ' + jwt);
    }
    const signed = segments[0] + '.' + segments[1];
    let signature = segments[2];

    let envelope;
    let payload: TokenPayload;

    try {
      envelope = JSON.parse(crypto.decodeBase64StringUtf8(segments[0]));
    } catch (err) {
      err.message = `Can't parse token envelope: ${segments[0]}': ${err.message}`;
      throw err;
    }

    if (!envelope) {
      throw new Error("Can't parse token envelope: " + segments[0]);
    }

    try {
      payload = JSON.parse(crypto.decodeBase64StringUtf8(segments[1]));
    } catch (err) {
      err.message = `Can't parse token payload '${segments[0]}`;
      throw err;
    }

    if (!payload) {
      throw new Error("Can't parse token payload: " + segments[1]);
    }

    if (!Object.prototype.hasOwnProperty.call(certs, envelope.kid)) {
      // If this is not present, then there's no reason to attempt verification
      throw new Error('No pem found for envelope: ' + JSON.stringify(envelope));
    }

    const cert = certs[envelope.kid];

    if (envelope.alg === 'ES256') {
      signature = formatEcdsa.joseToDer(signature, 'ES256').toString('base64');
    }

    const verified = await crypto.verify(cert, signed, signature);

    if (!verified) {
      throw new Error('Invalid token signature: ' + jwt);
    }

    if (!payload.iat) {
      throw new Error('No issue time in token: ' + JSON.stringify(payload));
    }

    if (!payload.exp) {
      throw new Error(
        'No expiration time in token: ' + JSON.stringify(payload)
      );
    }

    const iat = Number(payload.iat);
    if (isNaN(iat)) throw new Error('iat field using invalid format');

    const exp = Number(payload.exp);
    if (isNaN(exp)) throw new Error('exp field using invalid format');

    const now = new Date().getTime() / 1000;

    if (exp >= now + maxExpiry) {
      throw new Error(
        'Expiration time too far in future: ' + JSON.stringify(payload)
      );
    }

    const earliest = iat - OAuth2Client.CLOCK_SKEW_SECS_;
    const latest = exp + OAuth2Client.CLOCK_SKEW_SECS_;

    if (now < earliest) {
      throw new Error(
        'Token used too early, ' +
          now +
          ' < ' +
          earliest +
          ': ' +
          JSON.stringify(payload)
      );
    }

    if (now > latest) {
      throw new Error(
        'Token used too late, ' +
          now +
          ' > ' +
          latest +
          ': ' +
          JSON.stringify(payload)
      );
    }

    if (issuers && issuers.indexOf(payload.iss) < 0) {
      throw new Error(
        'Invalid issuer, expected one of [' +
          issuers +
          '], but got ' +
          payload.iss
      );
    }

    // Check the audience matches if we have one
    if (typeof requiredAudience !== 'undefined' && requiredAudience !== null) {
      const aud = payload.aud;
      let audVerified = false;
      // If the requiredAudience is an array, check if it contains token
      // audience
      if (requiredAudience.constructor === Array) {
        audVerified = requiredAudience.indexOf(aud) > -1;
      } else {
        audVerified = aud === requiredAudience;
      }
      if (!audVerified) {
        throw new Error(
          'Wrong recipient, payload audience != requiredAudience'
        );
      }
    }
    return new LoginTicket(envelope, payload);
  }

  /**
<<<<<<< HEAD
   * Returns a promise that resolves with AccessTokenResponse type if
   * refreshHandler is defined.
   * If not, nothing is returned.
   */
  private async processAndValidateRefreshHandler(): Promise<
    AccessTokenResponse | undefined
  > {
    if (this.refreshHandler) {
      const accessTokenResponse = await this.refreshHandler();
      if (!accessTokenResponse.access_token) {
        throw new Error(
          'No access token is returned by the refreshHandler callback.'
        );
=======
   * Returns a Promise that resolves with AccessTokenResponse type if
   * refreshHandlerCallBack is defined.
   * If it is undefined, nothing returned.
   */
  async refreshHandler(): Promise<AccessTokenResponse | void> {
    if (this.refreshHandlerCallback) {
      const accessTokenResponse = await this.refreshHandlerCallback();
      if (!accessTokenResponse.access_token) {
        throw new Error('There is no access token being returned');
>>>>>>> 4679eaa1
      }
      return accessTokenResponse;
    }
    return;
  }

  /**
   * Returns true if a token is expired or will expire within
   * eagerRefreshThresholdMillismilliseconds.
   * If there is no expiry time, assumes the token is not expired or expiring.
   */
  protected isTokenExpiring(): boolean {
    const expiryDate = this.credentials.expiry_date;
    return expiryDate
      ? expiryDate <= new Date().getTime() + this.eagerRefreshThresholdMillis
      : false;
  }
}<|MERGE_RESOLUTION|>--- conflicted
+++ resolved
@@ -304,11 +304,7 @@
   expiry_date: number;
 }
 
-<<<<<<< HEAD
 export interface GetRefreshHandlerCallback {
-=======
-export interface GetRefreshHandlerCallack {
->>>>>>> 4679eaa1
   (): Promise<AccessTokenResponse>;
 }
 
@@ -441,11 +437,7 @@
 
   forceRefreshOnFailure: boolean;
 
-<<<<<<< HEAD
   refreshHandler?: GetRefreshHandlerCallback;
-=======
-  refreshHandlerCallback?: GetRefreshHandlerCallack;
->>>>>>> 4679eaa1
 
   /**
    * Handles OAuth2 flow for Google APIs.
@@ -769,27 +761,17 @@
       !this.credentials.access_token || this.isTokenExpiring();
     if (shouldRefresh) {
       if (!this.credentials.refresh_token) {
-<<<<<<< HEAD
         if (this.refreshHandler) {
           const refreshedAccessToken =
             await this.processAndValidateRefreshHandler();
           if (refreshedAccessToken?.access_token) {
-=======
-        if (this.refreshHandlerCallback && this.credentials.access_token) {
-          const refreshedAccessToken = await this.refreshHandler();
-          if (refreshedAccessToken && refreshedAccessToken.access_token) {
->>>>>>> 4679eaa1
             this.setCredentials(refreshedAccessToken);
             return {token: this.credentials.access_token};
           }
         } else {
-<<<<<<< HEAD
           throw new Error(
             'No refresh token or refresh handler callback is set.'
           );
-=======
-          throw new Error('No refresh token is set.');
->>>>>>> 4679eaa1
         }
       }
 
@@ -826,17 +808,11 @@
       !thisCreds.access_token &&
       !thisCreds.refresh_token &&
       !this.apiKey &&
-<<<<<<< HEAD
       !this.refreshHandler
     ) {
       throw new Error(
         'No access, refresh token or API key or refresh handler callback is set.'
       );
-=======
-      !this.refreshHandlerCallback
-    ) {
-      throw new Error('No access, refresh token or API key is set.');
->>>>>>> 4679eaa1
     }
 
     if (thisCreds.access_token && !this.isTokenExpiring()) {
@@ -847,18 +823,11 @@
       return {headers: this.addSharedMetadataHeaders(headers)};
     }
 
-<<<<<<< HEAD
     // If refreshHandler exists, call processAndValidateRefreshHandler().
     if (this.refreshHandler) {
       const refreshedAccessToken =
         await this.processAndValidateRefreshHandler();
       if (refreshedAccessToken?.access_token) {
-=======
-    // If refreshHandlerCallback exists, refresh
-    if (this.refreshHandlerCallback) {
-      const refreshedAccessToken = await this.refreshHandler();
-      if (refreshedAccessToken && refreshedAccessToken.access_token) {
->>>>>>> 4679eaa1
         this.setCredentials(refreshedAccessToken);
         const headers = {
           Authorization: 'Bearer ' + this.credentials.access_token,
@@ -1038,12 +1007,8 @@
           this.credentials &&
           this.credentials.access_token &&
           !this.credentials.refresh_token &&
-<<<<<<< HEAD
           (!this.credentials.expiry_date || this.forceRefreshOnFailure) &&
           this.refreshHandler;
-=======
-          (!this.credentials.expiry_date || this.forceRefreshOnFailure);
->>>>>>> 4679eaa1
         const isReadableStream = res.config.data instanceof stream.Readable;
         const isAuthErr = statusCode === 401 || statusCode === 403;
         if (!retry && isAuthErr && !isReadableStream && mayRequireRefresh) {
@@ -1053,19 +1018,11 @@
           !retry &&
           isAuthErr &&
           !isReadableStream &&
-<<<<<<< HEAD
           mayRequireRefreshWithNoRefreshToken
         ) {
           const refreshedAccessToken =
             await this.processAndValidateRefreshHandler();
           if (refreshedAccessToken?.access_token) {
-=======
-          mayRequireRefreshWithNoRefreshToken &&
-          this.refreshHandler
-        ) {
-          const refreshedAccessToken = await this.refreshHandler();
-          if (refreshedAccessToken && refreshedAccessToken.access_token) {
->>>>>>> 4679eaa1
             this.setCredentials(refreshedAccessToken);
           }
           return this.requestAsync<T>(opts, true);
@@ -1431,7 +1388,6 @@
   }
 
   /**
-<<<<<<< HEAD
    * Returns a promise that resolves with AccessTokenResponse type if
    * refreshHandler is defined.
    * If not, nothing is returned.
@@ -1445,17 +1401,6 @@
         throw new Error(
           'No access token is returned by the refreshHandler callback.'
         );
-=======
-   * Returns a Promise that resolves with AccessTokenResponse type if
-   * refreshHandlerCallBack is defined.
-   * If it is undefined, nothing returned.
-   */
-  async refreshHandler(): Promise<AccessTokenResponse | void> {
-    if (this.refreshHandlerCallback) {
-      const accessTokenResponse = await this.refreshHandlerCallback();
-      if (!accessTokenResponse.access_token) {
-        throw new Error('There is no access token being returned');
->>>>>>> 4679eaa1
       }
       return accessTokenResponse;
     }
