[//]: # 'This README.md file is auto-generated, all changes to this file will be lost.'
[//]: # 'To regenerate it, use `python -m synthtool`.'

<img src="https://avatars2.githubusercontent.com/u/2810941?v=3&s=96" alt="Google Cloud Platform logo" title="Google Cloud Platform" align="right" height="96" width="96"/>

# [Google Auth Library: Node.js Client](https://github.com/googleapis/google-auth-library-nodejs)

[![release level](https://img.shields.io/badge/release%20level-stable-brightgreen.svg?style=flat)](https://cloud.google.com/terms/launch-stages)
[![npm version](https://img.shields.io/npm/v/google-auth-library.svg)](https://www.npmjs.org/package/google-auth-library)

This is Google's officially supported [node.js](http://nodejs.org/) client library for using OAuth 2.0 authorization and authentication with Google APIs.

A comprehensive list of changes in each version may be found in
[the CHANGELOG](https://github.com/googleapis/google-auth-library-nodejs/blob/main/CHANGELOG.md).

- [Google Auth Library Node.js Client API Reference][client-docs]
- [Google Auth Library Documentation][product-docs]
- [github.com/googleapis/google-auth-library-nodejs](https://github.com/googleapis/google-auth-library-nodejs)

Read more about the client libraries for Cloud APIs, including the older
Google APIs Client Libraries, in [Client Libraries Explained][explained].

[explained]: https://cloud.google.com/apis/docs/client-libraries-explained

**Table of contents:**

- [Quickstart](#quickstart)

  - [Installing the client library](#installing-the-client-library)

- [Samples](#samples)
- [Versioning](#versioning)
- [Contributing](#contributing)
- [License](#license)

## Quickstart

### Installing the client library

```bash
npm install google-auth-library
```

## Ways to authenticate

This library provides a variety of ways to authenticate to your Google services.

- [Application Default Credentials](#choosing-the-correct-credential-type-automatically) - Use Application Default Credentials when you use a single identity for all users in your application. Especially useful for applications running on Google Cloud. Application Default Credentials also support workload identity federation to access Google Cloud resources from non-Google Cloud platforms.
- [OAuth 2](#oauth2) - Use OAuth2 when you need to perform actions on behalf of the end user.
- [JSON Web Tokens](#json-web-tokens) - Use JWT when you are using a single identity for all users. Especially useful for server->server or server->API communication.
- [Google Compute](#compute) - Directly use a service account on Google Cloud Platform. Useful for server->server or server->API communication.
- [Workload Identity Federation](#workload-identity-federation) - Use workload identity federation to access Google Cloud resources from Amazon Web Services (AWS), Microsoft Azure or any identity provider that supports OpenID Connect (OIDC).
- [Workforce Identity Federation](#workforce-identity-federation) - Use workforce identity federation to access Google Cloud resources using an external identity provider (IdP) to authenticate and authorize a workforce—a group of users, such as employees, partners, and contractors—using IAM, so that the users can access Google Cloud services.
- [Impersonated Credentials Client](#impersonated-credentials-client) - access protected resources on behalf of another service account.
- [Downscoped Client](#downscoped-client) - Use Downscoped Client with Credential Access Boundary to generate a short-lived credential with downscoped, restricted IAM permissions that can use for Cloud Storage.

## Application Default Credentials

This library provides an implementation of [Application Default Credentials (ADC)](https://cloud.google.com/docs/authentication/application-default-credentials) for Node.js. ADC provides a simple way to get credentials for use in calling Google APIs. How you [set up ADC](https://cloud.google.com/docs/authentication/provide-credentials-adc) depends on the environment where your code is running.

ADC is best suited for cases when the call needs to have the same identity and authorization level for the application independent of the user. This is the recommended approach to authorize calls to Cloud APIs, particularly when you're building an application that uses Google Cloud Platform.

Application Default Credentials also supports Workload Identity Federation to access Google Cloud resources from non-Google Cloud platforms including Amazon Web Services (AWS), Microsoft Azure or any identity provider that supports OpenID Connect (OIDC). Workload Identity Federation is recommended for non-Google Cloud environments as it avoids the need to download, manage and store service account private keys locally, see: [Workload Identity Federation](#workload-identity-federation).

#### Enable the API you want to use

Before making your API call, you must be sure the API you're calling has been enabled. Go to **APIs & Auth** > **APIs** in the [Google Developers Console](https://console.cloud.google.com/) and enable the APIs you'd like to call. For the example below, you must enable the `DNS API`.

#### Choosing the correct credential type automatically

Rather than manually creating an OAuth2 client, JWT client, or Compute client, the auth library can create the correct credential type for you, depending upon the environment your code is running under.

For example, a JWT auth client will be created when your code is running on your local developer machine, and a Compute client will be created when the same code is running on Google Cloud Platform. If you need a specific set of scopes, you can pass those in the form of a string or an array to the `GoogleAuth` constructor.

The code below shows how to retrieve a default credential type, depending upon the runtime environment.

```js
const {GoogleAuth} = require('google-auth-library');

/**
 * Instead of specifying the type of client you'd like to use (JWT, OAuth2, etc)
 * this library will automatically choose the right client based on the environment.
 */
async function main() {
  const auth = new GoogleAuth({
    scopes: 'https://www.googleapis.com/auth/cloud-platform',
  });
  const client = await auth.getClient();
  const projectId = await auth.getProjectId();
  const url = `https://dns.googleapis.com/dns/v1/projects/${projectId}`;
  const res = await client.request({url});
  console.log(res.data);
}

main().catch(console.error);
```

## OAuth2

This library comes with an [OAuth2](https://developers.google.com/identity/protocols/OAuth2) client that allows you to retrieve an access token and refreshes the token and retry the request seamlessly if you also provide an `expiry_date` and the token is expired. The basics of Google's OAuth2 implementation is explained on [Google authorization and Authentication documentation](https://developers.google.com/accounts/docs/OAuth2Login).

In the following examples, you may need a `CLIENT_ID`, `CLIENT_SECRET` and `REDIRECT_URL`. You can find these pieces of information by going to the [Developer Console](https://console.cloud.google.com/), clicking your project > APIs & auth > credentials.

For more information about OAuth2 and how it works, [see here](https://developers.google.com/identity/protocols/OAuth2).

#### A complete OAuth2 example

Let's take a look at a complete example.

```js
const {OAuth2Client} = require('google-auth-library');
const http = require('http');
const url = require('url');
const open = require('open');
const destroyer = require('server-destroy');

// Download your OAuth2 configuration from the Google
const keys = require('./oauth2.keys.json');

/**
 * Start by acquiring a pre-authenticated oAuth2 client.
 */
async function main() {
  const oAuth2Client = await getAuthenticatedClient();
  // Make a simple request to the People API using our pre-authenticated client. The `request()` method
  // takes an GaxiosOptions object.  Visit https://github.com/JustinBeckwith/gaxios.
  const url = 'https://people.googleapis.com/v1/people/me?personFields=names';
  const res = await oAuth2Client.request({url});
  console.log(res.data);

  // After acquiring an access_token, you may want to check on the audience, expiration,
  // or original scopes requested.  You can do that with the `getTokenInfo` method.
  const tokenInfo = await oAuth2Client.getTokenInfo(
    oAuth2Client.credentials.access_token
  );
  console.log(tokenInfo);
}

/**
 * Create a new OAuth2Client, and go through the OAuth2 content
 * workflow.  Return the full client to the callback.
 */
function getAuthenticatedClient() {
  return new Promise((resolve, reject) => {
    // create an oAuth client to authorize the API call.  Secrets are kept in a `keys.json` file,
    // which should be downloaded from the Google Developers Console.
    const oAuth2Client = new OAuth2Client({
      clientId: keys.web.client_id,
      clientSecret: keys.web.client_secret,
      redirectUri: keys.web.redirect_uris[0],
    });

    // Generate the url that will be used for the consent dialog.
    const authorizeUrl = oAuth2Client.generateAuthUrl({
      access_type: 'offline',
      scope: 'https://www.googleapis.com/auth/userinfo.profile',
    });

    // Open an http server to accept the oauth callback. In this simple example, the
    // only request to our webserver is to /oauth2callback?code=<code>
    const server = http
      .createServer(async (req, res) => {
        try {
          if (req.url.indexOf('/oauth2callback') > -1) {
            // acquire the code from the querystring, and close the web server.
            const qs = new url.URL(req.url, 'http://localhost:3000')
              .searchParams;
            const code = qs.get('code');
            console.log(`Code is ${code}`);
            res.end('Authentication successful! Please return to the console.');
            server.destroy();

            // Now that we have the code, use that to acquire tokens.
            const r = await oAuth2Client.getToken(code);
            // Make sure to set the credentials on the OAuth2 client.
            oAuth2Client.setCredentials(r.tokens);
            console.info('Tokens acquired.');
            resolve(oAuth2Client);
          }
        } catch (e) {
          reject(e);
        }
      })
      .listen(3000, () => {
        // open the browser to the authorize url to start the workflow
        open(authorizeUrl, {wait: false}).then(cp => cp.unref());
      });
    destroyer(server);
  });
}

main().catch(console.error);
```

#### Handling token events

This library will automatically obtain an `access_token`, and automatically refresh the `access_token` if a `refresh_token` is present. The `refresh_token` is only returned on the [first authorization](https://github.com/googleapis/google-api-nodejs-client/issues/750#issuecomment-304521450), so if you want to make sure you store it safely. An easy way to make sure you always store the most recent tokens is to use the `tokens` event:

```js
const client = await auth.getClient();

client.on('tokens', tokens => {
  if (tokens.refresh_token) {
    // store the refresh_token in my database!
    console.log(tokens.refresh_token);
  }
  console.log(tokens.access_token);
});

const url = `https://dns.googleapis.com/dns/v1/projects/${projectId}`;
const res = await client.request({url});
// The `tokens` event would now be raised if this was the first request
```

#### Retrieve access token

With the code returned, you can ask for an access token as shown below:

```js
const tokens = await oauth2Client.getToken(code);
// Now tokens contains an access_token and an optional refresh_token. Save them.
oauth2Client.setCredentials(tokens);
```

#### Obtaining a new Refresh Token

If you need to obtain a new `refresh_token`, ensure the call to `generateAuthUrl` sets the `access_type` to `offline`. The refresh token will only be returned for the first authorization by the user. To force consent, set the `prompt` property to `consent`:

```js
// Generate the url that will be used for the consent dialog.
const authorizeUrl = oAuth2Client.generateAuthUrl({
  // To get a refresh token, you MUST set access_type to `offline`.
  access_type: 'offline',
  // set the appropriate scopes
  scope: 'https://www.googleapis.com/auth/userinfo.profile',
  // A refresh token is only returned the first time the user
  // consents to providing access.  For illustration purposes,
  // setting the prompt to 'consent' will force this consent
  // every time, forcing a refresh_token to be returned.
  prompt: 'consent',
});
```

#### Checking `access_token` information

After obtaining and storing an `access_token`, at a later time you may want to go check the expiration date,
original scopes, or audience for the token. To get the token info, you can use the `getTokenInfo` method:

```js
// after acquiring an oAuth2Client...
const tokenInfo = await oAuth2Client.getTokenInfo('my-access-token');

// take a look at the scopes originally provisioned for the access token
console.log(tokenInfo.scopes);
```

This method will throw if the token is invalid.

#### Using an API Key

An API key can be provided to the constructor:

```js
const client = new OAuth2Client({
  apiKey: 'my-api-key',
});
```

Note, classes that extend from this can utilize this parameter as well, such as `JWT` and `UserRefreshClient`.

Additionally, an API key can be used in `GoogleAuth` via the `clientOptions` parameter and will be passed to any generated `OAuth2Client` instances:

```js
const auth = new GoogleAuth({
  clientOptions: {
    apiKey: 'my-api-key',
  },
});
```

API Key support varies by API.

## JSON Web Tokens

The Google Developers Console provides a `.json` file that you can use to configure a JWT auth client and authenticate your requests, for example when using a service account.

```js
const {JWT} = require('google-auth-library');
const keys = require('./jwt.keys.json');

async function main() {
  const client = new JWT({
    email: keys.client_email,
    key: keys.private_key,
    scopes: ['https://www.googleapis.com/auth/cloud-platform'],
  });
  const url = `https://dns.googleapis.com/dns/v1/projects/${keys.project_id}`;
  const res = await client.request({url});
  console.log(res.data);
}

main().catch(console.error);
```

The parameters for the JWT auth client including how to use it with a `.pem` file are explained in [samples/jwt.js](https://github.com/googleapis/google-auth-library-nodejs/blob/main/samples/jwt.js).

#### Loading credentials from environment variables

Instead of loading credentials from a key file, you can also provide them using an environment variable and the `GoogleAuth.fromJSON()` method. This is particularly convenient for systems that deploy directly from source control (Heroku, App Engine, etc).

Start by exporting your credentials:

```
$ export CREDS='{
  "type": "service_account",
  "project_id": "your-project-id",
  "private_key_id": "your-private-key-id",
  "private_key": "your-private-key",
  "client_email": "your-client-email",
  "client_id": "your-client-id",
  "auth_uri": "https://accounts.google.com/o/oauth2/auth",
  "token_uri": "https://accounts.google.com/o/oauth2/token",
  "auth_provider_x509_cert_url": "https://www.googleapis.com/oauth2/v1/certs",
  "client_x509_cert_url": "your-cert-url"
}'
```

Now you can create a new client from the credentials:

```js
const {auth} = require('google-auth-library');

// load the environment variable with our keys
const keysEnvVar = process.env['CREDS'];
if (!keysEnvVar) {
  throw new Error('The $CREDS environment variable was not found!');
}
const keys = JSON.parse(keysEnvVar);

async function main() {
  // load the JWT or UserRefreshClient from the keys
  const client = auth.fromJSON(keys);
  client.scopes = ['https://www.googleapis.com/auth/cloud-platform'];
  const url = `https://dns.googleapis.com/dns/v1/projects/${keys.project_id}`;
  const res = await client.request({url});
  console.log(res.data);
}

main().catch(console.error);
```

**Important**: If you accept a credential configuration (credential JSON/File/Stream) from an external source for authentication to Google Cloud, you must validate it before providing it to any Google API or library. Providing an unvalidated credential configuration to Google APIs can compromise the security of your systems and data. For more information, refer to [Validate credential configurations from external sources](https://cloud.google.com/docs/authentication/external/externally-sourced-credentials).

#### Using a Proxy

You can set the `HTTPS_PROXY` or `https_proxy` environment variables to proxy HTTPS requests. When `HTTPS_PROXY` or `https_proxy` are set, they will be used to proxy SSL requests that do not have an explicit proxy configuration option present.

## Compute

If your application is running on Google Cloud Platform, you can authenticate using the default service account or by specifying a specific service account.

**Note**: In most cases, you will want to use [Application Default Credentials](#choosing-the-correct-credential-type-automatically). Direct use of the `Compute` class is for very specific scenarios.

```js
const {auth, Compute} = require('google-auth-library');

async function main() {
  const client = new Compute({
    // Specifying the service account email is optional.
    serviceAccountEmail: 'my-service-account@example.com',
  });
  const projectId = await auth.getProjectId();
  const url = `https://dns.googleapis.com/dns/v1/projects/${projectId}`;
  const res = await client.request({url});
  console.log(res.data);
}

main().catch(console.error);
```

## Workload Identity Federation

Using workload identity federation, your application can access Google Cloud resources from Amazon Web Services (AWS), Microsoft Azure or any identity provider that supports OpenID Connect (OIDC).

Traditionally, applications running outside Google Cloud have used service account keys to access Google Cloud resources. Using identity federation, you can allow your workload to impersonate a service account.
This lets you access Google Cloud resources directly, eliminating the maintenance and security burden associated with service account keys.

### Accessing resources from AWS

In order to access Google Cloud resources from Amazon Web Services (AWS), the following requirements are needed:

- A workload identity pool needs to be created.
- AWS needs to be added as an identity provider in the workload identity pool (The Google [organization policy](https://cloud.google.com/iam/docs/manage-workload-identity-pools-providers#restrict) needs to allow federation from AWS).
- Permission to impersonate a service account needs to be granted to the external identity.

Follow the detailed [instructions](https://cloud.google.com/iam/docs/access-resources-aws) on how to configure workload identity federation from AWS.

After configuring the AWS provider to impersonate a service account, a credential configuration file needs to be generated.
Unlike service account credential files, the generated credential configuration file will only contain non-sensitive metadata to instruct the library on how to retrieve external subject tokens and exchange them for service account access tokens.
The configuration file can be generated by using the [gcloud CLI](https://cloud.google.com/sdk/).

To generate the AWS workload identity configuration, run the following command:

```bash
# Generate an AWS configuration file.
gcloud iam workload-identity-pools create-cred-config \
    projects/$PROJECT_NUMBER/locations/global/workloadIdentityPools/$POOL_ID/providers/$AWS_PROVIDER_ID \
    --service-account $SERVICE_ACCOUNT_EMAIL \
    --aws \
    --output-file /path/to/generated/config.json
```

Where the following variables need to be substituted:

- `$PROJECT_NUMBER`: The Google Cloud project number.
- `$POOL_ID`: The workload identity pool ID.
- `$AWS_PROVIDER_ID`: The AWS provider ID.
- `$SERVICE_ACCOUNT_EMAIL`: The email of the service account to impersonate.

This will generate the configuration file in the specified output file.

If you want to use the AWS IMDSv2 flow, you can add the field below to the credential_source in your AWS ADC configuration file:
"imdsv2_session_token_url": "http://169.254.169.254/latest/api/token"
The gcloud create-cred-config command will be updated to support this soon.

You can now [start using the Auth library](#using-external-identities) to call Google Cloud resources from AWS.

### Accessing resources from AWS using a custom AWS security credentials supplier.

In order to access Google Cloud resources from Amazon Web Services (AWS), the following requirements are needed:

- A workload identity pool needs to be created.
- AWS needs to be added as an identity provider in the workload identity pool (The Google [organization policy](https://cloud.google.com/iam/docs/manage-workload-identity-pools-providers#restrict) needs to allow federation from AWS).
- Permission to impersonate a service account needs to be granted to the external identity.

Follow the detailed [instructions](https://cloud.google.com/iam/docs/access-resources-aws) on how to configure workload identity federation from AWS.

If you want to use AWS security credentials that cannot be retrieved using methods supported natively by this library,
a custom AwsSecurityCredentialsSupplier implementation may be specified when creating an AWS client. The supplier must
return valid, unexpired AWS security credentials when called by the GCP credential. Currently, using ADC with your AWS
workloads is only supported with EC2. An example of a good use case for using a custom credential suppliers is when
your workloads are running in other AWS environments, such as ECS, EKS, Fargate, etc.

Note that the client does not cache the returned AWS security credentials, so caching logic should be implemented in the supplier to prevent multiple requests for the same resources.

```ts
import { AwsClient, AwsSecurityCredentials, AwsSecurityCredentialsSupplier, ExternalAccountSupplierContext } from 'google-auth-library';
import { fromNodeProviderChain } from '@aws-sdk/credential-providers';
import { Storage } from '@google-cloud/storage';

class AwsSupplier implements AwsSecurityCredentialsSupplier {
  private readonly region: string

  constructor(region: string) {
    this.region = options.region;
  }

  async getAwsRegion(context: ExternalAccountSupplierContext): Promise<string> {
    // Return the AWS region i.e. "us-east-2".
    return this.region
  }

  async getAwsSecurityCredentials(
    context: ExternalAccountSupplierContext
  ): Promise<AwsSecurityCredentials> {
    // Retrieve the AWS credentails.
    const awsCredentialsProvider = fromNodeProviderChain();
    const awsCredentials = await awsCredentialsProvider();

    // Parse the AWS credentials into a AWS security credentials instance and
    // return them.
    const awsSecurityCredentials = {
      accessKeyId: awsCredentials.accessKeyId,
      secretAccessKey: awsCredentials.secretAccessKey,
      token: awsCredentials.sessionToken
    }
    return awsSecurityCredentials;
  }
}

const clientOptions = {
  audience: '//iam.googleapis.com/projects/$PROJECT_NUMBER/locations/global/workloadIdentityPools/$WORKLOAD_POOL_ID/providers/$PROVIDER_ID', // Set the GCP audience.
  subject_token_type: 'urn:ietf:params:aws:token-type:aws4_request', // Set the subject token type.
  aws_security_credentials_supplier: new AwsSupplier("AWS_REGION") // Set the custom supplier.
  service_account_impersonation_url: 'https://iamcredentials.googleapis.com/v1/projects/-/serviceAccounts/$EMAIL:generateAccessToken', // Set the service account impersonation url.
}

// Create a new Auth client and use it to create service client, i.e. storage.
const authClient = new AwsClient(clientOptions);
const storage = new Storage({ authClient });
```

Where the [audience](https://cloud.google.com/iam/docs/best-practices-for-using-workload-identity-federation#provider-audience) is: `//iam.googleapis.com/projects/$PROJECT_NUMBER/locations/global/workloadIdentityPools/$WORKLOAD_POOL_ID/providers/$PROVIDER_ID`

Where the following variables need to be substituted:

- `$PROJECT_NUMBER`: The Google Cloud project number.
- `$WORKLOAD_POOL_ID`: The workload pool ID.
- `$PROVIDER_ID`: The provider ID.

The values for audience, service account impersonation URL, and any other builder field can also be found by generating a [credential configuration file with the gcloud CLI](https://cloud.google.com/sdk/gcloud/reference/iam/workload-identity-pools/create-cred-config).

### Access resources from Microsoft Azure

In order to access Google Cloud resources from Microsoft Azure, the following requirements are needed:

- A workload identity pool needs to be created.
- Azure needs to be added as an identity provider in the workload identity pool (The Google [organization policy](https://cloud.google.com/iam/docs/manage-workload-identity-pools-providers#restrict) needs to allow federation from Azure).
- The Azure tenant needs to be configured for identity federation.
- Permission to impersonate a service account needs to be granted to the external identity.

Follow the detailed [instructions](https://cloud.google.com/iam/docs/access-resources-azure) on how to configure workload identity federation from Microsoft Azure.

After configuring the Azure provider to impersonate a service account, a credential configuration file needs to be generated.
Unlike service account credential files, the generated credential configuration file will only contain non-sensitive metadata to instruct the library on how to retrieve external subject tokens and exchange them for service account access tokens.
The configuration file can be generated by using the [gcloud CLI](https://cloud.google.com/sdk/).

To generate the Azure workload identity configuration, run the following command:

```bash
# Generate an Azure configuration file.
gcloud iam workload-identity-pools create-cred-config \
    projects/$PROJECT_NUMBER/locations/global/workloadIdentityPools/$POOL_ID/providers/$AZURE_PROVIDER_ID \
    --service-account $SERVICE_ACCOUNT_EMAIL \
    --azure \
    --output-file /path/to/generated/config.json
```

Where the following variables need to be substituted:

- `$PROJECT_NUMBER`: The Google Cloud project number.
- `$POOL_ID`: The workload identity pool ID.
- `$AZURE_PROVIDER_ID`: The Azure provider ID.
- `$SERVICE_ACCOUNT_EMAIL`: The email of the service account to impersonate.

This will generate the configuration file in the specified output file.

You can now [start using the Auth library](#using-external-identities) to call Google Cloud resources from Azure.

### Accessing resources from an OIDC identity provider

In order to access Google Cloud resources from an identity provider that supports [OpenID Connect (OIDC)](https://openid.net/connect/), the following requirements are needed:

- A workload identity pool needs to be created.
- An OIDC identity provider needs to be added in the workload identity pool (The Google [organization policy](https://cloud.google.com/iam/docs/manage-workload-identity-pools-providers#restrict) needs to allow federation from the identity provider).
- Permission to impersonate a service account needs to be granted to the external identity.

Follow the detailed [instructions](https://cloud.google.com/iam/docs/access-resources-oidc) on how to configure workload identity federation from an OIDC identity provider.

After configuring the OIDC provider to impersonate a service account, a credential configuration file needs to be generated.
Unlike service account credential files, the generated credential configuration file will only contain non-sensitive metadata to instruct the library on how to retrieve external subject tokens and exchange them for service account access tokens.
The configuration file can be generated by using the [gcloud CLI](https://cloud.google.com/sdk/).

For OIDC providers, the Auth library can retrieve OIDC tokens either from a local file location (file-sourced credentials) or from a local server (URL-sourced credentials).

**File-sourced credentials**
For file-sourced credentials, a background process needs to be continuously refreshing the file location with a new OIDC token prior to expiration.
For tokens with one hour lifetimes, the token needs to be updated in the file every hour. The token can be stored directly as plain text or in JSON format.

To generate a file-sourced OIDC configuration, run the following command:

```bash
# Generate an OIDC configuration file for file-sourced credentials.
gcloud iam workload-identity-pools create-cred-config \
    projects/$PROJECT_NUMBER/locations/global/workloadIdentityPools/$POOL_ID/providers/$OIDC_PROVIDER_ID \
    --service-account $SERVICE_ACCOUNT_EMAIL \
    --credential-source-file $PATH_TO_OIDC_ID_TOKEN \
    # Optional arguments for file types. Default is "text":
    # --credential-source-type "json" \
    # Optional argument for the field that contains the OIDC credential.
    # This is required for json.
    # --credential-source-field-name "id_token" \
    --output-file /path/to/generated/config.json
```

Where the following variables need to be substituted:

- `$PROJECT_NUMBER`: The Google Cloud project number.
- `$POOL_ID`: The workload identity pool ID.
- `$OIDC_PROVIDER_ID`: The OIDC provider ID.
- `$SERVICE_ACCOUNT_EMAIL`: The email of the service account to impersonate.
- `$PATH_TO_OIDC_ID_TOKEN`: The file path where the OIDC token will be retrieved from.

This will generate the configuration file in the specified output file.

**URL-sourced credentials**
For URL-sourced credentials, a local server needs to host a GET endpoint to return the OIDC token. The response can be in plain text or JSON.
Additional required request headers can also be specified.

To generate a URL-sourced OIDC workload identity configuration, run the following command:

```bash
# Generate an OIDC configuration file for URL-sourced credentials.
gcloud iam workload-identity-pools create-cred-config \
    projects/$PROJECT_NUMBER/locations/global/workloadIdentityPools/$POOL_ID/providers/$OIDC_PROVIDER_ID \
    --service-account $SERVICE_ACCOUNT_EMAIL \
    --credential-source-url $URL_TO_GET_OIDC_TOKEN \
    --credential-source-headers $HEADER_KEY=$HEADER_VALUE \
    # Optional arguments for file types. Default is "text":
    # --credential-source-type "json" \
    # Optional argument for the field that contains the OIDC credential.
    # This is required for json.
    # --credential-source-field-name "id_token" \
    --output-file /path/to/generated/config.json
```

Where the following variables need to be substituted:

- `$PROJECT_NUMBER`: The Google Cloud project number.
- `$POOL_ID`: The workload identity pool ID.
- `$OIDC_PROVIDER_ID`: The OIDC provider ID.
- `$SERVICE_ACCOUNT_EMAIL`: The email of the service account to impersonate.
- `$URL_TO_GET_OIDC_TOKEN`: The URL of the local server endpoint to call to retrieve the OIDC token.
- `$HEADER_KEY` and `$HEADER_VALUE`: The additional header key/value pairs to pass along the GET request to `$URL_TO_GET_OIDC_TOKEN`, e.g. `Metadata-Flavor=Google`.

### Accessing resources from an OIDC or SAML2.0 identity provider using a custom supplier

If you want to use OIDC or SAML2.0 that cannot be retrieved using methods supported natively by this library,
a custom SubjectTokenSupplier implementation may be specified when creating an identity pool client. The supplier must
return a valid, unexpired subject token when called by the GCP credential.

Note that the client does not cache the returned subject token, so caching logic should be implemented in the supplier to prevent multiple requests for the same resources.

```ts
class CustomSupplier implements SubjectTokenSupplier {
  async getSubjectToken(
    context: ExternalAccountSupplierContext
  ): Promise<string> {
    const audience = context.audience;
    const subjectTokenType = context.subjectTokenType;
    // Return a valid subject token for the requested audience and subject token type.
  }
}

const clientOptions = {
  audience:
    '//iam.googleapis.com/projects/$PROJECT_NUMBER/locations/global/workloadIdentityPools/$WORKLOAD_POOL_ID/providers/$PROVIDER_ID', // Set the GCP audience.
  subject_token_type: 'urn:ietf:params:oauth:token-type:id_token', // Set the subject token type.
  subject_token_supplier: new CustomSupplier(), // Set the custom supplier.
};

const client = new CustomSupplier(clientOptions);
```

Where the [audience](https://cloud.google.com/iam/docs/best-practices-for-using-workload-identity-federation#provider-audience) is: `//iam.googleapis.com/projects/$PROJECT_NUMBER/locations/global/workloadIdentityPools/$WORKLOAD_POOL_ID/providers/$PROVIDER_ID`

Where the following variables need to be substituted:

- `$PROJECT_NUMBER`: The Google Cloud project number.
- `$WORKLOAD_POOL_ID`: The workload pool ID.
- `$PROVIDER_ID`: The provider ID.

The values for audience, service account impersonation URL, and any other builder field can also be found by generating a [credential configuration file with the gcloud CLI](https://cloud.google.com/sdk/gcloud/reference/iam/workload-identity-pools/create-cred-config).

#### Using External Account Authorized User workforce credentials

[External account authorized user credentials](https://cloud.google.com/iam/docs/workforce-obtaining-short-lived-credentials#browser-based-sign-in) allow you to sign in with a web browser to an external identity provider account via the
gcloud CLI and create a configuration for the auth library to use.

To generate an external account authorized user workforce identity configuration, run the following command:

```bash
gcloud auth application-default login --login-config=$LOGIN_CONFIG
```

Where the following variable needs to be substituted:

- `$LOGIN_CONFIG`: The login config file generated with the cloud console or
  [gcloud iam workforce-pools create-login-config](https://cloud.google.com/sdk/gcloud/reference/iam/workforce-pools/create-login-config)

This will open a browser flow for you to sign in via the configured third party identity provider
and then will store the external account authorized user configuration at the well known ADC location.
The auth library will then use the provided refresh token from the configuration to generate and refresh
an access token to call Google Cloud services.

Note that the default lifetime of the refresh token is one hour, after which a new configuration will need to be generated from the gcloud CLI.
The lifetime can be modified by changing the [session duration of the workforce pool](https://cloud.google.com/iam/docs/reference/rest/v1/locations.workforcePools), and can be set as high as 12 hours.

#### Using Executable-sourced credentials with OIDC and SAML

**Executable-sourced credentials**
For executable-sourced credentials, a local executable is used to retrieve the 3rd party token.
The executable must handle providing a valid, unexpired OIDC ID token or SAML assertion in JSON format
to stdout.

To use executable-sourced credentials, the `GOOGLE_EXTERNAL_ACCOUNT_ALLOW_EXECUTABLES`
environment variable must be set to `1`.

To generate an executable-sourced workload identity configuration, run the following command:

```bash
# Generate a configuration file for executable-sourced credentials.
gcloud iam workload-identity-pools create-cred-config \
    projects/$PROJECT_NUMBER/locations/global/workloadIdentityPools/$POOL_ID/providers/$PROVIDER_ID \
    --service-account=$SERVICE_ACCOUNT_EMAIL \
    --subject-token-type=$SUBJECT_TOKEN_TYPE \
    # The absolute path for the program, including arguments.
    # e.g. --executable-command="/path/to/command --foo=bar"
    --executable-command=$EXECUTABLE_COMMAND \
    # Optional argument for the executable timeout. Defaults to 30s.
    # --executable-timeout-millis=$EXECUTABLE_TIMEOUT \
    # Optional argument for the absolute path to the executable output file.
    # See below on how this argument impacts the library behaviour.
    # --executable-output-file=$EXECUTABLE_OUTPUT_FILE \
    --output-file /path/to/generated/config.json
```

Where the following variables need to be substituted:

- `$PROJECT_NUMBER`: The Google Cloud project number.
- `$POOL_ID`: The workload identity pool ID.
- `$PROVIDER_ID`: The OIDC or SAML provider ID.
- `$SERVICE_ACCOUNT_EMAIL`: The email of the service account to impersonate.
- `$SUBJECT_TOKEN_TYPE`: The subject token type.
- `$EXECUTABLE_COMMAND`: The full command to run, including arguments. Must be an absolute path to the program.

The `--executable-timeout-millis` flag is optional. This is the duration for which
the auth library will wait for the executable to finish, in milliseconds.
Defaults to 30 seconds when not provided. The maximum allowed value is 2 minutes.
The minimum is 5 seconds.

The `--executable-output-file` flag is optional. If provided, the file path must
point to the 3PI credential response generated by the executable. This is useful
for caching the credentials. By specifying this path, the Auth libraries will first
check for its existence before running the executable. By caching the executable JSON
response to this file, it improves performance as it avoids the need to run the executable
until the cached credentials in the output file are expired. The executable must
handle writing to this file - the auth libraries will only attempt to read from
this location. The format of contents in the file should match the JSON format
expected by the executable shown below.

To retrieve the 3rd party token, the library will call the executable
using the command specified. The executable's output must adhere to the response format
specified below. It must output the response to stdout.

A sample successful executable OIDC response:

```json
{
  "version": 1,
  "success": true,
  "token_type": "urn:ietf:params:oauth:token-type:id_token",
  "id_token": "HEADER.PAYLOAD.SIGNATURE",
  "expiration_time": 1620499962
}
```

A sample successful executable SAML response:

```json
{
  "version": 1,
  "success": true,
  "token_type": "urn:ietf:params:oauth:token-type:saml2",
  "saml_response": "...",
  "expiration_time": 1620499962
}
```

For successful responses, the `expiration_time` field is only required
when an output file is specified in the credential configuration.

A sample executable error response:

```json
{
  "version": 1,
  "success": false,
  "code": "401",
  "message": "Caller not authorized."
}
```

These are all required fields for an error response. The code and message
fields will be used by the library as part of the thrown exception.

Response format fields summary:

- `version`: The version of the JSON output. Currently, only version 1 is supported.
- `success`: The status of the response. When true, the response must contain the 3rd party token
  and token type. The response must also contain the expiration time if an output file was specified in the credential configuration.
  The executable must also exit with exit code 0.
  When false, the response must contain the error code and message fields and exit with a non-zero value.
- `token_type`: The 3rd party subject token type. Must be _urn:ietf:params:oauth:token-type:jwt_,
  _urn:ietf:params:oauth:token-type:id_token_, or _urn:ietf:params:oauth:token-type:saml2_.
- `id_token`: The 3rd party OIDC token.
- `saml_response`: The 3rd party SAML response.
- `expiration_time`: The 3rd party subject token expiration time in seconds (unix epoch time).
- `code`: The error code string.
- `message`: The error message.

All response types must include both the `version` and `success` fields.

- Successful responses must include the `token_type` and one of
  `id_token` or `saml_response`. The `expiration_time` field must also be present if an output file was specified in
  the credential configuration.
- Error responses must include both the `code` and `message` fields.

The library will populate the following environment variables when the executable is run:

- `GOOGLE_EXTERNAL_ACCOUNT_AUDIENCE`: The audience field from the credential configuration. Always present.
- `GOOGLE_EXTERNAL_ACCOUNT_IMPERSONATED_EMAIL`: The service account email. Only present when service account impersonation is used.
- `GOOGLE_EXTERNAL_ACCOUNT_OUTPUT_FILE`: The output file location from the credential configuration. Only present when specified in the credential configuration.
- `GOOGLE_EXTERNAL_ACCOUNT_TOKEN_TYPE`: This expected subject token type. Always present.

These environment variables can be used by the executable to avoid hard-coding these values.

##### Security considerations

The following security practices are highly recommended:

- Access to the script should be restricted as it will be displaying credentials to stdout. This ensures that rogue processes do not gain access to the script.
- The configuration file should not be modifiable. Write access should be restricted to avoid processes modifying the executable command portion.

Given the complexity of using executable-sourced credentials, it is recommended to use
the existing supported mechanisms (file-sourced/URL-sourced) for providing 3rd party
credentials unless they do not meet your specific requirements.

You can now [use the Auth library](#using-external-identities) to call Google Cloud
resources from an OIDC or SAML provider.

#### Configurable Token Lifetime

When creating a credential configuration with workload identity federation using service account impersonation, you can provide an optional argument to configure the service account access token lifetime.

To generate the configuration with configurable token lifetime, run the following command (this example uses an AWS configuration, but the token lifetime can be configured for all workload identity federation providers):

```bash
# Generate an AWS configuration file with configurable token lifetime.
gcloud iam workload-identity-pools create-cred-config \
    projects/$PROJECT_NUMBER/locations/global/workloadIdentityPools/$POOL_ID/providers/$AWS_PROVIDER_ID \
    --service-account $SERVICE_ACCOUNT_EMAIL \
    --aws \
    --output-file /path/to/generated/config.json \
    --service-account-token-lifetime-seconds $TOKEN_LIFETIME
```

Where the following variables need to be substituted:

- `$PROJECT_NUMBER`: The Google Cloud project number.
- `$POOL_ID`: The workload identity pool ID.
- `$AWS_PROVIDER_ID`: The AWS provider ID.
- `$SERVICE_ACCOUNT_EMAIL`: The email of the service account to impersonate.
- `$TOKEN_LIFETIME`: The desired lifetime duration of the service account access token in seconds.

The `service-account-token-lifetime-seconds` flag is optional. If not provided, this defaults to one hour.
The minimum allowed value is 600 (10 minutes) and the maximum allowed value is 43200 (12 hours).
If a lifetime greater than one hour is required, the service account must be added as an allowed value in an Organization Policy that enforces the `constraints/iam.allowServiceAccountCredentialLifetimeExtension` constraint.

Note that configuring a short lifetime (e.g. 10 minutes) will result in the library initiating the entire token exchange flow every 10 minutes, which will call the 3rd party token provider even if the 3rd party token is not expired.

## Workforce Identity Federation

[Workforce identity federation](https://cloud.google.com/iam/docs/workforce-identity-federation) lets you use an
external identity provider (IdP) to authenticate and authorize a workforce—a group of users, such as employees,
partners, and contractors—using IAM, so that the users can access Google Cloud services. Workforce identity federation
extends Google Cloud's identity capabilities to support syncless, attribute-based single sign on.

With workforce identity federation, your workforce can access Google Cloud resources using an external
identity provider (IdP) that supports OpenID Connect (OIDC) or SAML 2.0 such as Azure Active Directory (Azure AD),
Active Directory Federation Services (AD FS), Okta, and others.

### Accessing resources using an OIDC or SAML 2.0 identity provider

In order to access Google Cloud resources from an identity provider that supports [OpenID Connect (OIDC)](https://openid.net/connect/),
the following requirements are needed:

- A workforce identity pool needs to be created.
- An OIDC or SAML 2.0 identity provider needs to be added in the workforce pool.

Follow the detailed [instructions](https://cloud.google.com/iam/docs/configuring-workforce-identity-federation) on how
to configure workforce identity federation.

After configuring an OIDC or SAML 2.0 provider, a credential configuration
file needs to be generated. The generated credential configuration file contains non-sensitive metadata to instruct the
library on how to retrieve external subject tokens and exchange them for GCP access tokens.
The configuration file can be generated by using the [gcloud CLI](https://cloud.google.com/sdk/).

The Auth library can retrieve external subject tokens from a local file location
(file-sourced credentials), from a local server (URL-sourced credentials) or by calling an executable
(executable-sourced credentials).

**File-sourced credentials**
For file-sourced credentials, a background process needs to be continuously refreshing the file
location with a new subject token prior to expiration. For tokens with one hour lifetimes, the token
needs to be updated in the file every hour. The token can be stored directly as plain text or in
JSON format.

To generate a file-sourced OIDC configuration, run the following command:

```bash
# Generate an OIDC configuration file for file-sourced credentials.
gcloud iam workforce-pools create-cred-config \
    locations/global/workforcePools/$WORKFORCE_POOL_ID/providers/$PROVIDER_ID \
    --subject-token-type=urn:ietf:params:oauth:token-type:id_token \
    --credential-source-file=$PATH_TO_OIDC_ID_TOKEN \
    --workforce-pool-user-project=$WORKFORCE_POOL_USER_PROJECT \
    # Optional arguments for file types. Default is "text":
    # --credential-source-type "json" \
    # Optional argument for the field that contains the OIDC credential.
    # This is required for json.
    # --credential-source-field-name "id_token" \
    --output-file=/path/to/generated/config.json
```

Where the following variables need to be substituted:

- `$WORKFORCE_POOL_ID`: The workforce pool ID.
- `$PROVIDER_ID`: The provider ID.
- `$PATH_TO_OIDC_ID_TOKEN`: The file path used to retrieve the OIDC token.
- `$WORKFORCE_POOL_USER_PROJECT`: The project number associated with the [workforce pools user project](https://cloud.google.com/iam/docs/workforce-identity-federation#workforce-pools-user-project).

To generate a file-sourced SAML configuration, run the following command:

```bash
# Generate a SAML configuration file for file-sourced credentials.
gcloud iam workforce-pools create-cred-config \
    locations/global/workforcePools/$WORKFORCE_POOL_ID/providers/$PROVIDER_ID \
    --credential-source-file=$PATH_TO_SAML_ASSERTION \
    --subject-token-type=urn:ietf:params:oauth:token-type:saml2 \
    --workforce-pool-user-project=$WORKFORCE_POOL_USER_PROJECT \
    --output-file=/path/to/generated/config.json
```

Where the following variables need to be substituted:

- `$WORKFORCE_POOL_ID`: The workforce pool ID.
- `$PROVIDER_ID`: The provider ID.
- `$PATH_TO_SAML_ASSERTION`: The file path used to retrieve the base64-encoded SAML assertion.
- `$WORKFORCE_POOL_USER_PROJECT`: The project number associated with the [workforce pools user project](https://cloud.google.com/iam/docs/workforce-identity-federation#workforce-pools-user-project).

These commands generate the configuration file in the specified output file.

**URL-sourced credentials**
For URL-sourced credentials, a local server needs to host a GET endpoint to return the OIDC token.
The response can be in plain text or JSON. Additional required request headers can also be
specified.

To generate a URL-sourced OIDC workforce identity configuration, run the following command:

```bash
# Generate an OIDC configuration file for URL-sourced credentials.
gcloud iam workforce-pools create-cred-config \
    locations/global/workforcePools/$WORKFORCE_POOL_ID/providers/$PROVIDER_ID \
    --subject-token-type=urn:ietf:params:oauth:token-type:id_token \
    --credential-source-url=$URL_TO_RETURN_OIDC_ID_TOKEN \
    --credential-source-headers $HEADER_KEY=$HEADER_VALUE \
    --workforce-pool-user-project=$WORKFORCE_POOL_USER_PROJECT \
    --output-file=/path/to/generated/config.json
```

Where the following variables need to be substituted:

- `$WORKFORCE_POOL_ID`: The workforce pool ID.
- `$PROVIDER_ID`: The provider ID.
- `$URL_TO_RETURN_OIDC_ID_TOKEN`: The URL of the local server endpoint.
- `$HEADER_KEY` and `$HEADER_VALUE`: The additional header key/value pairs to pass along the GET request to
  `$URL_TO_GET_OIDC_TOKEN`, e.g. `Metadata-Flavor=Google`.
- `$WORKFORCE_POOL_USER_PROJECT`: The project number associated with the [workforce pools user project](https://cloud.google.com/iam/docs/workforce-identity-federation#workforce-pools-user-project).

To generate a URL-sourced SAML configuration, run the following command:

```bash
# Generate a SAML configuration file for file-sourced credentials.
gcloud iam workforce-pools create-cred-config \
    locations/global/workforcePools/$WORKFORCE_POOL_ID/providers/$PROVIDER_ID \
    --subject-token-type=urn:ietf:params:oauth:token-type:saml2 \
    --credential-source-url=$URL_TO_GET_SAML_ASSERTION \
    --credential-source-headers $HEADER_KEY=$HEADER_VALUE \
    --workforce-pool-user-project=$WORKFORCE_POOL_USER_PROJECT \
    --output-file=/path/to/generated/config.json
```

These commands generate the configuration file in the specified output file.

Where the following variables need to be substituted:

- `$WORKFORCE_POOL_ID`: The workforce pool ID.
- `$PROVIDER_ID`: The provider ID.
- `$URL_TO_GET_SAML_ASSERTION`: The URL of the local server endpoint.
- `$HEADER_KEY` and `$HEADER_VALUE`: The additional header key/value pairs to pass along the GET request to
  `$URL_TO_GET_SAML_ASSERTION`, e.g. `Metadata-Flavor=Google`.
- `$WORKFORCE_POOL_USER_PROJECT`: The project number associated with the [workforce pools user project](https://cloud.google.com/iam/docs/workforce-identity-federation#workforce-pools-user-project).

### Using Executable-sourced workforce credentials with OIDC and SAML

**Executable-sourced credentials**
For executable-sourced credentials, a local executable is used to retrieve the 3rd party token.
The executable must handle providing a valid, unexpired OIDC ID token or SAML assertion in JSON format
to stdout.

To use executable-sourced credentials, the `GOOGLE_EXTERNAL_ACCOUNT_ALLOW_EXECUTABLES`
environment variable must be set to `1`.

To generate an executable-sourced workforce identity configuration, run the following command:

```bash
# Generate a configuration file for executable-sourced credentials.
gcloud iam workforce-pools create-cred-config \
    locations/global/workforcePools/$WORKFORCE_POOL_ID/providers/$PROVIDER_ID \
    --subject-token-type=$SUBJECT_TOKEN_TYPE \
    # The absolute path for the program, including arguments.
    # e.g. --executable-command="/path/to/command --foo=bar"
    --executable-command=$EXECUTABLE_COMMAND \
    # Optional argument for the executable timeout. Defaults to 30s.
    # --executable-timeout-millis=$EXECUTABLE_TIMEOUT \
    # Optional argument for the absolute path to the executable output file.
    # See below on how this argument impacts the library behaviour.
    # --executable-output-file=$EXECUTABLE_OUTPUT_FILE \
    --workforce-pool-user-project=$WORKFORCE_POOL_USER_PROJECT \
    --output-file /path/to/generated/config.json
```

Where the following variables need to be substituted:

- `$WORKFORCE_POOL_ID`: The workforce pool ID.
- `$PROVIDER_ID`: The provider ID.
- `$SUBJECT_TOKEN_TYPE`: The subject token type.
- `$EXECUTABLE_COMMAND`: The full command to run, including arguments. Must be an absolute path to the program.
- `$WORKFORCE_POOL_USER_PROJECT`: The project number associated with the [workforce pools user project](https://cloud.google.com/iam/docs/workforce-identity-federation#workforce-pools-user-project).

The `--executable-timeout-millis` flag is optional. This is the duration for which
the auth library will wait for the executable to finish, in milliseconds.
Defaults to 30 seconds when not provided. The maximum allowed value is 2 minutes.
The minimum is 5 seconds.

The `--executable-output-file` flag is optional. If provided, the file path must
point to the 3rd party credential response generated by the executable. This is useful
for caching the credentials. By specifying this path, the Auth libraries will first
check for its existence before running the executable. By caching the executable JSON
response to this file, it improves performance as it avoids the need to run the executable
until the cached credentials in the output file are expired. The executable must
handle writing to this file - the auth libraries will only attempt to read from
this location. The format of contents in the file should match the JSON format
expected by the executable shown below.

To retrieve the 3rd party token, the library will call the executable
using the command specified. The executable's output must adhere to the response format
specified below. It must output the response to stdout.

Refer to the [using executable-sourced credentials with Workload Identity Federation](#using-executable-sourced-credentials-with-oidc-and-saml)
above for the executable response specification.

##### Security considerations

The following security practices are highly recommended:

- Access to the script should be restricted as it will be displaying credentials to stdout. This ensures that rogue processes do not gain access to the script.
- The configuration file should not be modifiable. Write access should be restricted to avoid processes modifying the executable command portion.

Given the complexity of using executable-sourced credentials, it is recommended to use
the existing supported mechanisms (file-sourced/URL-sourced) for providing 3rd party
credentials unless they do not meet your specific requirements.

You can now [use the Auth library](#using-external-identities) to call Google Cloud
resources from an OIDC or SAML provider.

### Accessing resources from an OIDC or SAML2.0 identity provider using a custom supplier

If you want to use OIDC or SAML2.0 that cannot be retrieved using methods supported natively by this library,
a custom SubjectTokenSupplier implementation may be specified when creating an identity pool client. The supplier must
return a valid, unexpired subject token when called by the GCP credential.

Note that the client does not cache the returned subject token, so caching logic should be implemented in the supplier to prevent multiple requests for the same resources.

```ts
class CustomSupplier implements SubjectTokenSupplier {
  async getSubjectToken(
    context: ExternalAccountSupplierContext
  ): Promise<string> {
    const audience = context.audience;
    const subjectTokenType = context.subjectTokenType;
    // Return a valid subject token for the requested audience and subject token type.
  }
}

const clientOptions = {
  audience:
    '//iam.googleapis.com/locations/global/workforcePools/$WORKFORCE_POOL_ID/providers/$PROVIDER_ID', // Set the GCP audience.
  subject_token_type: 'urn:ietf:params:oauth:token-type:id_token', // Set the subject token type.
  subject_token_supplier: new CustomSupplier(), // Set the custom supplier.
};

const client = new CustomSupplier(clientOptions);
```

Where the audience is: `//iam.googleapis.com/locations/global/workforcePools/$WORKFORCE_POOL_ID/providers/$PROVIDER_ID`

Where the following variables need to be substituted:

- `$WORKFORCE_POOL_ID`: The worforce pool ID.
- `$PROVIDER_ID`: The provider ID.

and the workforce pool user project is the project number associated with the [workforce pools user project](https://cloud.google.com/iam/docs/workforce-identity-federation#workforce-pools-user-project).

The values for audience, service account impersonation URL, and any other builder field can also be found by generating a [credential configuration file with the gcloud CLI](https://cloud.google.com/iam/docs/workforce-obtaining-short-lived-credentials#use_configuration_files_for_sign-in).

### Using External Identities

External identities (AWS, Azure and OIDC-based providers) can be used with `Application Default Credentials`.
In order to use external identities with Application Default Credentials, you need to generate the JSON credentials configuration file for your external identity as described above.
Once generated, store the path to this file in the `GOOGLE_APPLICATION_CREDENTIALS` environment variable.

```bash
export GOOGLE_APPLICATION_CREDENTIALS=/path/to/config.json
```

The library can now automatically choose the right type of client and initialize credentials from the context provided in the configuration file.

```js
async function main() {
  const auth = new GoogleAuth({
    scopes: 'https://www.googleapis.com/auth/cloud-platform',
  });
  const client = await auth.getClient();
  const projectId = await auth.getProjectId();
  // List all buckets in a project.
  const url = `https://storage.googleapis.com/storage/v1/b?project=${projectId}`;
  const res = await client.request({url});
  console.log(res.data);
}
```

When using external identities with Application Default Credentials in Node.js, the `roles/browser` role needs to be granted to the service account.
The `Cloud Resource Manager API` should also be enabled on the project.
This is needed since the library will try to auto-discover the project ID from the current environment using the impersonated credential.
To avoid this requirement, the project ID can be explicitly specified on initialization.

```js
const auth = new GoogleAuth({
  scopes: 'https://www.googleapis.com/auth/cloud-platform',
  // Pass the project ID explicitly to avoid the need to grant `roles/browser` to the service account
  // or enable Cloud Resource Manager API on the project.
  projectId: 'CLOUD_RESOURCE_PROJECT_ID',
});
```

You can also explicitly initialize external account clients using the generated configuration file.

```js
const {ExternalAccountClient} = require('google-auth-library');
const jsonConfig = require('/path/to/config.json');

async function main() {
  const client = ExternalAccountClient.fromJSON(jsonConfig);
  client.scopes = ['https://www.googleapis.com/auth/cloud-platform'];
  // List all buckets in a project.
  const url = `https://storage.googleapis.com/storage/v1/b?project=${projectId}`;
  const res = await client.request({url});
  console.log(res.data);
}
```

#### Security Considerations

Note that this library does not perform any validation on the token_url, token_info_url, or service_account_impersonation_url fields of the credential configuration. It is not recommended to use a credential configuration that you did not generate with the gcloud CLI unless you verify that the URL fields point to a googleapis.com domain.

## Working with ID Tokens

### Fetching ID Tokens

If your application is running on Cloud Run or Cloud Functions, or using Cloud Identity-Aware
Proxy (IAP), you will need to fetch an ID token to access your application. For
this, use the method `getIdTokenClient` on the `GoogleAuth` client.

For invoking Cloud Run services, your service account will need the
[`Cloud Run Invoker`](https://cloud.google.com/run/docs/authenticating/service-to-service)
IAM permission.

For invoking Cloud Functions, your service account will need the
[`Function Invoker`](https://cloud.google.com/functions/docs/securing/authenticating#function-to-function)
IAM permission.

```js
// Make a request to a protected Cloud Run service.
const {GoogleAuth} = require('google-auth-library');

async function main() {
  const url = 'https://cloud-run-1234-uc.a.run.app';
  const auth = new GoogleAuth();
  const client = await auth.getIdTokenClient(url);
  const res = await client.request({url});
  console.log(res.data);
}

main().catch(console.error);
```

A complete example can be found in [`samples/idtokens-serverless.js`](https://github.com/googleapis/google-auth-library-nodejs/blob/main/samples/idtokens-serverless.js).

For invoking Cloud Identity-Aware Proxy, you will need to pass the Client ID
used when you set up your protected resource as the target audience.

```js
// Make a request to a protected Cloud Identity-Aware Proxy (IAP) resource
const {GoogleAuth} = require('google-auth-library');

async function main()
  const targetAudience = 'iap-client-id';
  const url = 'https://iap-url.com';
  const auth = new GoogleAuth();
  const client = await auth.getIdTokenClient(targetAudience);
  const res = await client.request({url});
  console.log(res.data);
}

main().catch(console.error);
```

A complete example can be found in [`samples/idtokens-iap.js`](https://github.com/googleapis/google-auth-library-nodejs/blob/main/samples/idtokens-iap.js).

### Verifying ID Tokens

If you've [secured your IAP app with signed headers](https://cloud.google.com/iap/docs/signed-headers-howto),
you can use this library to verify the IAP header:

```js
const {OAuth2Client} = require('google-auth-library');
// Expected audience for App Engine.
const expectedAudience = `/projects/your-project-number/apps/your-project-id`;
// IAP issuer
const issuers = ['https://cloud.google.com/iap'];
// Verify the token. OAuth2Client throws an Error if verification fails
const oAuth2Client = new OAuth2Client();
const response = await oAuth2Client.getIapCerts();
const ticket = await oAuth2Client.verifySignedJwtWithCertsAsync(
  idToken,
  response.pubkeys,
  expectedAudience,
  issuers
);

// Print out the info contained in the IAP ID token
console.log(ticket);
```

A complete example can be found in [`samples/verifyIdToken-iap.js`](https://github.com/googleapis/google-auth-library-nodejs/blob/main/samples/verifyIdToken-iap.js).

## Impersonated Credentials Client

Google Cloud Impersonated credentials used for [Creating short-lived service account credentials](https://cloud.google.com/iam/docs/creating-short-lived-service-account-credentials).

Provides authentication for applications where local credentials impersonates a remote service account using [IAM Credentials API](https://cloud.google.com/iam/docs/reference/credentials/rest).

An Impersonated Credentials Client is instantiated with a `sourceClient`. This
client should use credentials that have the "Service Account Token Creator" role (`roles/iam.serviceAccountTokenCreator`),
and should authenticate with the `https://www.googleapis.com/auth/cloud-platform`, or `https://www.googleapis.com/auth/iam` scopes.

`sourceClient` is used by the Impersonated
Credentials Client to impersonate a target service account with a specified
set of scopes.

### Sample Usage

```javascript
const {GoogleAuth, Impersonated} = require('google-auth-library');
const {SecretManagerServiceClient} = require('@google-cloud/secret-manager');

async function main() {
  // Acquire source credentials:
  const auth = new GoogleAuth();
  const client = await auth.getClient();

  // Impersonate new credentials:
  let targetClient = new Impersonated({
    sourceClient: client,
    targetPrincipal: 'impersonated-account@projectID.iam.gserviceaccount.com',
    lifetime: 30,
    delegates: [],
    targetScopes: ['https://www.googleapis.com/auth/cloud-platform'],
  });

  // Get impersonated credentials:
  const authHeaders = await targetClient.getRequestHeaders();
<<<<<<< HEAD
  // Do something with `authHeaders.authorization`.
=======
  // Do something with `authHeaders.get('Authorization')`.
>>>>>>> a71618b3

  // Use impersonated credentials:
  const url =
    'https://www.googleapis.com/storage/v1/b?project=anotherProjectID';
  const resp = await targetClient.request({url});
  for (const bucket of resp.data.items) {
    console.log(bucket.name);
  }

  // Use impersonated credentials with google-cloud client library
  // Note: this works only with certain cloud client libraries utilizing gRPC
  //    e.g., SecretManager, KMS, AIPlatform
  // will not currently work with libraries using REST, e.g., Storage, Compute
  const smClient = new SecretManagerServiceClient({
    projectId: anotherProjectID,
    auth: {
      getClient: () => targetClient,
    },
  });
  const secretName =
    'projects/anotherProjectNumber/secrets/someProjectName/versions/1';
  const [accessResponse] = await smClient.accessSecretVersion({
    name: secretName,
  });

  const responsePayload = accessResponse.payload.data.toString('utf8');
  // Do something with the secret contained in `responsePayload`.
}

main();
```

## Downscoped Client

[Downscoping with Credential Access Boundaries](https://cloud.google.com/iam/docs/downscoping-short-lived-credentials) is used to restrict the Identity and Access Management (IAM) permissions that a short-lived credential can use.

The `DownscopedClient` class can be used to produce a downscoped access token from a
`CredentialAccessBoundary` and a source credential. The Credential Access Boundary specifies which resources the newly created credential can access, as well as an upper bound on the permissions that are available on each resource. Using downscoped credentials ensures tokens in flight always have the least privileges, e.g. Principle of Least Privilege.

> Notice: Only Cloud Storage supports Credential Access Boundaries for now.

### Sample Usage

There are two entities needed to generate and use credentials generated from
Downscoped Client with Credential Access Boundaries.

- Token broker: This is the entity with elevated permissions. This entity has the permissions needed to generate downscoped tokens. The common pattern of usage is to have a token broker with elevated access generate these downscoped credentials from higher access source credentials and pass the downscoped short-lived access tokens to a token consumer via some secure authenticated channel for limited access to Google Cloud Storage resources.

```js
const {GoogleAuth, DownscopedClient} = require('google-auth-library');
// Define CAB rules which will restrict the downscoped token to have readonly
// access to objects starting with "customer-a" in bucket "bucket_name".
const cabRules = {
  accessBoundary: {
    accessBoundaryRules: [
      {
        availableResource: `//storage.googleapis.com/projects/_/buckets/bucket_name`,
        availablePermissions: ['inRole:roles/storage.objectViewer'],
        availabilityCondition: {
          expression:
            `resource.name.startsWith('projects/_/buckets/` +
            `bucket_name/objects/customer-a)`,
        },
      },
    ],
  },
};

// This will use ADC to get the credentials used for the downscoped client.
const googleAuth = new GoogleAuth({
  scopes: ['https://www.googleapis.com/auth/cloud-platform'],
});

// Obtain an authenticated client via ADC.
const client = await googleAuth.getClient();

// Use the client to create a DownscopedClient.
const cabClient = new DownscopedClient({
  authClient: client,
  credentialAccessBoundary: cab,
});

// Refresh the tokens.
const refreshedAccessToken = await cabClient.getAccessToken();

// This will need to be passed to the token consumer.
access_token = refreshedAccessToken.token;
expiry_date = refreshedAccessToken.expirationTime;
```

A token broker can be set up on a server in a private network. Various workloads
(token consumers) in the same network will send authenticated requests to that broker for downscoped tokens to access or modify specific google cloud storage buckets.

The broker will instantiate downscoped credentials instances that can be used to generate short lived downscoped access tokens which will be passed to the token consumer.

- Token consumer: This is the consumer of the downscoped tokens. This entity does not have the direct ability to generate access tokens and instead relies on the token broker to provide it with downscoped tokens to run operations on GCS buckets. It is assumed that the downscoped token consumer may have its own mechanism to authenticate itself with the token broker.

```js
const {OAuth2Client} = require('google-auth-library');
const {Storage} = require('@google-cloud/storage');

// Create the OAuth credentials (the consumer).
const oauth2Client = new OAuth2Client();
// We are defining a refresh handler instead of a one-time access
// token/expiry pair.
// This will allow the consumer to obtain new downscoped tokens on
// demand every time a token is expired, without any additional code
// changes.
oauth2Client.refreshHandler = async () => {
  // The common pattern of usage is to have a token broker pass the
  // downscoped short-lived access tokens to a token consumer via some
  // secure authenticated channel.
  const refreshedAccessToken = await cabClient.getAccessToken();
  return {
    access_token: refreshedAccessToken.token,
    expiry_date: refreshedAccessToken.expirationTime,
  };
};

// Use the consumer client to define storageOptions and create a GCS object.
const storageOptions = {
  projectId: 'my_project_id',
  authClient: oauth2Client,
};

const storage = new Storage(storageOptions);

const downloadFile = await storage
  .bucket('bucket_name')
  .file('customer-a-data.txt')
  .download();
console.log(downloadFile.toString('utf8'));

main().catch(console.error);
```

## Samples

Samples are in the [`samples/`](https://github.com/googleapis/google-auth-library-nodejs/tree/main/samples) directory. Each sample's `README.md` has instructions for running its sample.

| Sample                                              | Source Code                                                                                                                     | Try it                                                                                                                                                                                                                                             |
| --------------------------------------------------- | ------------------------------------------------------------------------------------------------------------------------------- | -------------------------------------------------------------------------------------------------------------------------------------------------------------------------------------------------------------------------------------------------- |
| Adc                                                 | [source code](https://github.com/googleapis/google-auth-library-nodejs/blob/main/samples/adc.js)                                | [![Open in Cloud Shell][shell_img]](https://console.cloud.google.com/cloudshell/open?git_repo=https://github.com/googleapis/google-auth-library-nodejs&page=editor&open_in_editor=samples/adc.js,samples/README.md)                                |
| Authenticate API Key                                | [source code](https://github.com/googleapis/google-auth-library-nodejs/blob/main/samples/authenticateAPIKey.js)                 | [![Open in Cloud Shell][shell_img]](https://console.cloud.google.com/cloudshell/open?git_repo=https://github.com/googleapis/google-auth-library-nodejs&page=editor&open_in_editor=samples/authenticateAPIKey.js,samples/README.md)                 |
| Authenticate Explicit                               | [source code](https://github.com/googleapis/google-auth-library-nodejs/blob/main/samples/authenticateExplicit.js)               | [![Open in Cloud Shell][shell_img]](https://console.cloud.google.com/cloudshell/open?git_repo=https://github.com/googleapis/google-auth-library-nodejs&page=editor&open_in_editor=samples/authenticateExplicit.js,samples/README.md)               |
| Authenticate Implicit With Adc                      | [source code](https://github.com/googleapis/google-auth-library-nodejs/blob/main/samples/authenticateImplicitWithAdc.js)        | [![Open in Cloud Shell][shell_img]](https://console.cloud.google.com/cloudshell/open?git_repo=https://github.com/googleapis/google-auth-library-nodejs&page=editor&open_in_editor=samples/authenticateImplicitWithAdc.js,samples/README.md)        |
| Compute                                             | [source code](https://github.com/googleapis/google-auth-library-nodejs/blob/main/samples/compute.js)                            | [![Open in Cloud Shell][shell_img]](https://console.cloud.google.com/cloudshell/open?git_repo=https://github.com/googleapis/google-auth-library-nodejs&page=editor&open_in_editor=samples/compute.js,samples/README.md)                            |
| Credentials                                         | [source code](https://github.com/googleapis/google-auth-library-nodejs/blob/main/samples/credentials.js)                        | [![Open in Cloud Shell][shell_img]](https://console.cloud.google.com/cloudshell/open?git_repo=https://github.com/googleapis/google-auth-library-nodejs&page=editor&open_in_editor=samples/credentials.js,samples/README.md)                        |
| Downscopedclient                                    | [source code](https://github.com/googleapis/google-auth-library-nodejs/blob/main/samples/downscopedclient.js)                   | [![Open in Cloud Shell][shell_img]](https://console.cloud.google.com/cloudshell/open?git_repo=https://github.com/googleapis/google-auth-library-nodejs&page=editor&open_in_editor=samples/downscopedclient.js,samples/README.md)                   |
| Headers                                             | [source code](https://github.com/googleapis/google-auth-library-nodejs/blob/main/samples/headers.js)                            | [![Open in Cloud Shell][shell_img]](https://console.cloud.google.com/cloudshell/open?git_repo=https://github.com/googleapis/google-auth-library-nodejs&page=editor&open_in_editor=samples/headers.js,samples/README.md)                            |
| Id Token From Impersonated Credentials              | [source code](https://github.com/googleapis/google-auth-library-nodejs/blob/main/samples/idTokenFromImpersonatedCredentials.js) | [![Open in Cloud Shell][shell_img]](https://console.cloud.google.com/cloudshell/open?git_repo=https://github.com/googleapis/google-auth-library-nodejs&page=editor&open_in_editor=samples/idTokenFromImpersonatedCredentials.js,samples/README.md) |
| Id Token From Metadata Server                       | [source code](https://github.com/googleapis/google-auth-library-nodejs/blob/main/samples/idTokenFromMetadataServer.js)          | [![Open in Cloud Shell][shell_img]](https://console.cloud.google.com/cloudshell/open?git_repo=https://github.com/googleapis/google-auth-library-nodejs&page=editor&open_in_editor=samples/idTokenFromMetadataServer.js,samples/README.md)          |
| Id Token From Service Account                       | [source code](https://github.com/googleapis/google-auth-library-nodejs/blob/main/samples/idTokenFromServiceAccount.js)          | [![Open in Cloud Shell][shell_img]](https://console.cloud.google.com/cloudshell/open?git_repo=https://github.com/googleapis/google-auth-library-nodejs&page=editor&open_in_editor=samples/idTokenFromServiceAccount.js,samples/README.md)          |
| ID Tokens for Identity-Aware Proxy (IAP)            | [source code](https://github.com/googleapis/google-auth-library-nodejs/blob/main/samples/idtokens-iap.js)                       | [![Open in Cloud Shell][shell_img]](https://console.cloud.google.com/cloudshell/open?git_repo=https://github.com/googleapis/google-auth-library-nodejs&page=editor&open_in_editor=samples/idtokens-iap.js,samples/README.md)                       |
| ID Tokens for Serverless                            | [source code](https://github.com/googleapis/google-auth-library-nodejs/blob/main/samples/idtokens-serverless.js)                | [![Open in Cloud Shell][shell_img]](https://console.cloud.google.com/cloudshell/open?git_repo=https://github.com/googleapis/google-auth-library-nodejs&page=editor&open_in_editor=samples/idtokens-serverless.js,samples/README.md)                |
| Jwt                                                 | [source code](https://github.com/googleapis/google-auth-library-nodejs/blob/main/samples/jwt.js)                                | [![Open in Cloud Shell][shell_img]](https://console.cloud.google.com/cloudshell/open?git_repo=https://github.com/googleapis/google-auth-library-nodejs&page=editor&open_in_editor=samples/jwt.js,samples/README.md)                                |
| Keepalive                                           | [source code](https://github.com/googleapis/google-auth-library-nodejs/blob/main/samples/keepalive.js)                          | [![Open in Cloud Shell][shell_img]](https://console.cloud.google.com/cloudshell/open?git_repo=https://github.com/googleapis/google-auth-library-nodejs&page=editor&open_in_editor=samples/keepalive.js,samples/README.md)                          |
| Keyfile                                             | [source code](https://github.com/googleapis/google-auth-library-nodejs/blob/main/samples/keyfile.js)                            | [![Open in Cloud Shell][shell_img]](https://console.cloud.google.com/cloudshell/open?git_repo=https://github.com/googleapis/google-auth-library-nodejs&page=editor&open_in_editor=samples/keyfile.js,samples/README.md)                            |
| Oauth2-code Verifier                                | [source code](https://github.com/googleapis/google-auth-library-nodejs/blob/main/samples/oauth2-codeVerifier.js)                | [![Open in Cloud Shell][shell_img]](https://console.cloud.google.com/cloudshell/open?git_repo=https://github.com/googleapis/google-auth-library-nodejs&page=editor&open_in_editor=samples/oauth2-codeVerifier.js,samples/README.md)                |
| Oauth2                                              | [source code](https://github.com/googleapis/google-auth-library-nodejs/blob/main/samples/oauth2.js)                             | [![Open in Cloud Shell][shell_img]](https://console.cloud.google.com/cloudshell/open?git_repo=https://github.com/googleapis/google-auth-library-nodejs&page=editor&open_in_editor=samples/oauth2.js,samples/README.md)                             |
| Sign Blob                                           | [source code](https://github.com/googleapis/google-auth-library-nodejs/blob/main/samples/signBlob.js)                           | [![Open in Cloud Shell][shell_img]](https://console.cloud.google.com/cloudshell/open?git_repo=https://github.com/googleapis/google-auth-library-nodejs&page=editor&open_in_editor=samples/signBlob.js,samples/README.md)                           |
| Sign Blob Impersonated                              | [source code](https://github.com/googleapis/google-auth-library-nodejs/blob/main/samples/signBlobImpersonated.js)               | [![Open in Cloud Shell][shell_img]](https://console.cloud.google.com/cloudshell/open?git_repo=https://github.com/googleapis/google-auth-library-nodejs&page=editor&open_in_editor=samples/signBlobImpersonated.js,samples/README.md)               |
| Verify Google Id Token                              | [source code](https://github.com/googleapis/google-auth-library-nodejs/blob/main/samples/verifyGoogleIdToken.js)                | [![Open in Cloud Shell][shell_img]](https://console.cloud.google.com/cloudshell/open?git_repo=https://github.com/googleapis/google-auth-library-nodejs&page=editor&open_in_editor=samples/verifyGoogleIdToken.js,samples/README.md)                |
| Verifying ID Tokens from Identity-Aware Proxy (IAP) | [source code](https://github.com/googleapis/google-auth-library-nodejs/blob/main/samples/verifyIdToken-iap.js)                  | [![Open in Cloud Shell][shell_img]](https://console.cloud.google.com/cloudshell/open?git_repo=https://github.com/googleapis/google-auth-library-nodejs&page=editor&open_in_editor=samples/verifyIdToken-iap.js,samples/README.md)                  |
| Verify Id Token                                     | [source code](https://github.com/googleapis/google-auth-library-nodejs/blob/main/samples/verifyIdToken.js)                      | [![Open in Cloud Shell][shell_img]](https://console.cloud.google.com/cloudshell/open?git_repo=https://github.com/googleapis/google-auth-library-nodejs&page=editor&open_in_editor=samples/verifyIdToken.js,samples/README.md)                      |

The [Google Auth Library Node.js Client API Reference][client-docs] documentation
also contains samples.

## Supported Node.js Versions

Our client libraries follow the [Node.js release schedule](https://github.com/nodejs/release#release-schedule).
Libraries are compatible with all current _active_ and _maintenance_ versions of
Node.js.
If you are using an end-of-life version of Node.js, we recommend that you update
as soon as possible to an actively supported LTS version.

Google's client libraries support legacy versions of Node.js runtimes on a
best-efforts basis with the following warnings:

- Legacy versions are not tested in continuous integration.
- Some security patches and features cannot be backported.
- Dependencies cannot be kept up-to-date.

Client libraries targeting some end-of-life versions of Node.js are available, and
can be installed through npm [dist-tags](https://docs.npmjs.com/cli/dist-tag).
The dist-tags follow the naming convention `legacy-(version)`.
For example, `npm install google-auth-library@legacy-8` installs client libraries
for versions compatible with Node.js 8.

## Versioning

This library follows [Semantic Versioning](http://semver.org/).

This library is considered to be **stable**. The code surface will not change in backwards-incompatible ways
unless absolutely necessary (e.g. because of critical security issues) or with
an extensive deprecation period. Issues and requests against **stable** libraries
are addressed with the highest priority.

More Information: [Google Cloud Platform Launch Stages][launch_stages]

[launch_stages]: https://cloud.google.com/terms/launch-stages

## Contributing

Contributions welcome! See the [Contributing Guide](https://github.com/googleapis/google-auth-library-nodejs/blob/main/CONTRIBUTING.md).

Please note that this `README.md`, the `samples/README.md`,
and a variety of configuration files in this repository (including `.nycrc` and `tsconfig.json`)
are generated from a central template. To edit one of these files, make an edit
to its templates in
[directory](https://github.com/googleapis/synthtool).

## License

Apache Version 2.0

See [LICENSE](https://github.com/googleapis/google-auth-library-nodejs/blob/main/LICENSE)

[client-docs]: https://cloud.google.com/nodejs/docs/reference/google-auth-library/latest
[product-docs]: https://cloud.google.com/docs/authentication/
[shell_img]: https://gstatic.com/cloudssh/images/open-btn.png
[projects]: https://console.cloud.google.com/project
[billing]: https://support.google.com/cloud/answer/6293499#enable-billing
[auth]: https://cloud.google.com/docs/authentication/external/set-up-adc-local<|MERGE_RESOLUTION|>--- conflicted
+++ resolved
@@ -1272,11 +1272,7 @@
 
   // Get impersonated credentials:
   const authHeaders = await targetClient.getRequestHeaders();
-<<<<<<< HEAD
-  // Do something with `authHeaders.authorization`.
-=======
   // Do something with `authHeaders.get('Authorization')`.
->>>>>>> a71618b3
 
   // Use impersonated credentials:
   const url =
