{
  "name": "google-auth-library",
  "version": "1.5.0",
  "author": "Google Inc.",
  "description": "Google APIs Authentication Client Library for Node.js",
  "engines": {
    "node": ">=4"
  },
  "main": "./build/src/index.js",
  "types": "./build/src/index.d.ts",
  "repository": {
    "type": "git",
    "url": "https://github.com/google/google-auth-library-nodejs.git"
  },
  "keywords": [
    "google",
    "api",
    "google apis",
    "client",
    "client library"
  ],
  "dependencies": {
    "axios": "^0.18.0",
<<<<<<< HEAD
    "base64-js": "^1.3.0",
    "gcp-metadata": "^0.6.2",
    "gtoken": "^2.2.0",
=======
    "gtoken": "^2.3.0",
>>>>>>> b4d62a04
    "jws": "^3.1.4",
    "lodash.isstring": "^4.0.1",
    "lru-cache": "^4.1.2",
    "retry-axios": "^0.3.2",
<<<<<<< HEAD
    "text-encoding-shim": "^1.0.0"
=======
    "gcp-metadata": "^0.6.3"
>>>>>>> b4d62a04
  },
  "devDependencies": {
    "@justinbeckwith/typedoc": "^0.10.1",
    "@types/base64-js": "^1.2.5",
    "@types/jws": "^3.1.0",
    "@types/lodash.isstring": "^4.0.3",
    "@types/lru-cache": "^4.1.0",
    "@types/mocha": "^5.2.0",
    "@types/mv": "^2.1.0",
    "@types/ncp": "^2.0.1",
    "@types/nock": "^9.1.3",
    "@types/node": "^10.0.3",
    "@types/pify": "^3.0.2",
    "@types/sinon": "^5.0.0",
    "@types/tmp": "^0.0.33",
    "clang-format": "^1.2.3",
    "codecov": "^3.0.1",
    "gh-pages": "^1.1.0",
    "gts": "^0.5.4",
    "js-green-licenses": "^0.5.0",
    "keypair": "^1.0.1",
    "mocha": "^5.1.1",
    "mv": "^2.1.1",
    "ncp": "^2.0.0",
<<<<<<< HEAD
    "nock": "^9.2.3",
    "null-loader": "^0.1.1",
    "nyc": "^11.4.1",
    "opn": "^5.2.0",
=======
    "nock": "^9.2.5",
    "nyc": "^11.7.1",
    "opn": "^5.3.0",
>>>>>>> b4d62a04
    "pify": "^3.0.0",
    "prettier": "^1.12.1",
    "sinon": "^5.0.3",
    "source-map-support": "^0.5.5",
    "tmp": "^0.0.33",
<<<<<<< HEAD
    "typescript": "~2.7.2",
    "webpack": "^4.5.0",
    "webpack-bundle-analyzer": "^2.11.1",
    "webpack-cli": "^2.0.14"
=======
    "typescript": "~2.8.3"
>>>>>>> b4d62a04
  },
  "files": [
    "LICENSE",
    "README.md",
    "build/src",
    "package.json"
  ],
  "nyc": {
    "exclude": [
      "build/test"
    ]
  },
  "scripts": {
    "test": "nyc mocha build/test --timeout 10000",
    "codecov": "nyc report --reporter=json && codecov -f coverage/*.json",
    "clean": "gts clean",
    "prepare": "npm run compile",
    "check": "gts check",
    "compile": "tsc -p .",
    "fix": "gts fix && npm run fix-samples",
    "fix-samples": "prettier --write --single-quote examples/*.js",
    "pretest": "npm run compile",
    "posttest": "npm run check && npm run license-check",
    "license-check": "jsgl --local .",
    "generate-docs": "typedoc --excludePrivate --excludeExternals --mode modules --out docs src && touch docs/.nojekyll",
    "publish-docs": "gh-pages --dotfiles --dist docs --remote upstream"
  },
  "license": "Apache-2.0"
}<|MERGE_RESOLUTION|>--- conflicted
+++ resolved
@@ -21,22 +21,14 @@
   ],
   "dependencies": {
     "axios": "^0.18.0",
-<<<<<<< HEAD
     "base64-js": "^1.3.0",
-    "gcp-metadata": "^0.6.2",
-    "gtoken": "^2.2.0",
-=======
+    "gcp-metadata": "^0.6.3",
     "gtoken": "^2.3.0",
->>>>>>> b4d62a04
     "jws": "^3.1.4",
     "lodash.isstring": "^4.0.1",
     "lru-cache": "^4.1.2",
     "retry-axios": "^0.3.2",
-<<<<<<< HEAD
     "text-encoding-shim": "^1.0.0"
-=======
-    "gcp-metadata": "^0.6.3"
->>>>>>> b4d62a04
   },
   "devDependencies": {
     "@justinbeckwith/typedoc": "^0.10.1",
@@ -61,29 +53,19 @@
     "mocha": "^5.1.1",
     "mv": "^2.1.1",
     "ncp": "^2.0.0",
-<<<<<<< HEAD
-    "nock": "^9.2.3",
+    "nock": "^9.2.5",
     "null-loader": "^0.1.1",
-    "nyc": "^11.4.1",
-    "opn": "^5.2.0",
-=======
-    "nock": "^9.2.5",
     "nyc": "^11.7.1",
     "opn": "^5.3.0",
->>>>>>> b4d62a04
     "pify": "^3.0.0",
     "prettier": "^1.12.1",
     "sinon": "^5.0.3",
     "source-map-support": "^0.5.5",
     "tmp": "^0.0.33",
-<<<<<<< HEAD
-    "typescript": "~2.7.2",
+    "typescript": "~2.8.3",
     "webpack": "^4.5.0",
     "webpack-bundle-analyzer": "^2.11.1",
     "webpack-cli": "^2.0.14"
-=======
-    "typescript": "~2.8.3"
->>>>>>> b4d62a04
   },
   "files": [
     "LICENSE",
