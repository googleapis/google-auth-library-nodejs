{
  "extends": "./node_modules/gts/tsconfig-google.json",
  "compilerOptions": {
    "lib": ["es2015", "dom"],
    "rootDir": ".",
<<<<<<< HEAD
    "outDir": "build",
    "target": "es5",
    "sourceMap": true
=======
    "outDir": "build"
>>>>>>> 8e18fddf
  },
  "include": [
    "src/*.ts",
    "src/**/*.ts",
    "test/*.ts",
<<<<<<< HEAD
    "test/**/*.ts",
    "browser-test/*.ts",
    "browser-test/**/*.ts"
  ],
  "exclude": [
    "node_modules",
    "test/fixtures"
=======
    "system-test/*.ts"
>>>>>>> 8e18fddf
  ]
}<|MERGE_RESOLUTION|>--- conflicted
+++ resolved
@@ -3,28 +3,21 @@
   "compilerOptions": {
     "lib": ["es2015", "dom"],
     "rootDir": ".",
-<<<<<<< HEAD
     "outDir": "build",
     "target": "es5",
     "sourceMap": true
-=======
-    "outDir": "build"
->>>>>>> 8e18fddf
   },
   "include": [
     "src/*.ts",
     "src/**/*.ts",
     "test/*.ts",
-<<<<<<< HEAD
     "test/**/*.ts",
     "browser-test/*.ts",
     "browser-test/**/*.ts"
   ],
   "exclude": [
     "node_modules",
-    "test/fixtures"
-=======
+    "test/fixtures",
     "system-test/*.ts"
->>>>>>> 8e18fddf
   ]
 }