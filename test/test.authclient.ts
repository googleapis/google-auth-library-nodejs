// Copyright 2023 Google LLC
//
// Licensed under the Apache License, Version 2.0 (the "License");
// you may not use this file except in compliance with the License.
// You may obtain a copy of the License at
//
//      http://www.apache.org/licenses/LICENSE-2.0
//
// Unless required by applicable law or agreed to in writing, software
// distributed under the License is distributed on an "AS IS" BASIS,
// WITHOUT WARRANTIES OR CONDITIONS OF ANY KIND, either express or implied.
// See the License for the specific language governing permissions and
// limitations under the License.

import {strict as assert} from 'assert';

<<<<<<< HEAD
import {Gaxios, GaxiosOptions, GaxiosOptionsPrepared} from 'gaxios';
import * as nock from 'nock';
=======
import {
  Gaxios,
  GaxiosError,
  GaxiosOptionsPrepared,
  GaxiosResponse,
} from 'gaxios';
>>>>>>> 85048302

import {AuthClient, PassThroughClient} from '../src';
import {snakeToCamel} from '../src/util';
import {PRODUCT_NAME, USER_AGENT} from '../src/shared.cjs';
import * as logging from 'google-logging-utils';

// Fakes for the logger, to capture logs that would've happened.
interface TestLog {
  namespace: string;
  fields: logging.LogFields;
  args: unknown[];
}

class TestLogSink extends logging.DebugLogBackendBase {
  logs: TestLog[] = [];

  makeLogger(namespace: string): logging.AdhocDebugLogCallable {
    return (fields: logging.LogFields, ...args: unknown[]) => {
      this.logs.push({namespace, fields, args});
    };
  }

  setFilters(): void {}

  reset() {
    this.filters = [];
    this.logs = [];
  }
}

describe('AuthClient', () => {
  it('should accept and normalize snake case options to camel case', () => {
    const expected = {
      project_id: 'my-projectId',
      quota_project_id: 'my-quota-project-id',
      credentials: {},
      universe_domain: 'my-universe-domain',
    };

    for (const [key, value] of Object.entries(expected)) {
      const camelCased = snakeToCamel(key) as keyof typeof authClient;

      // assert snake cased input
      let authClient = new PassThroughClient({[key]: value});
      assert.equal(authClient[camelCased], value);

      // assert camel cased input
      authClient = new PassThroughClient({[camelCased]: value});
      assert.equal(authClient[camelCased], value);
    }
  });

<<<<<<< HEAD
  describe('fetch', () => {
    const url = 'https://google.com';

    it('should accept a `string`', async () => {
      const scope = nock(url).get('/').reply(200, {});

      const authClient = new PassThroughClient();
      const res = await authClient.fetch(url);

      scope.done();
      assert(typeof url === 'string');
      assert.deepStrictEqual(res.data, {});
    });

    it('should accept a `URL`', async () => {
      const scope = nock(url).get('/').reply(200, {});

      const authClient = new PassThroughClient();
      const res = await authClient.fetch(new URL(url));

      scope.done();
      assert.deepStrictEqual(res.data, {});
    });

    it('should accept an input with initialization', async () => {
      const scope = nock(url).post('/', 'abc').reply(200, {});

      const authClient = new PassThroughClient();
      const res = await authClient.fetch(url, {
        body: Buffer.from('abc'),
        method: 'POST',
      });

      scope.done();
      assert.deepStrictEqual(res.data, {});
    });

    it('should accept `GaxiosOptions`', async () => {
      const scope = nock(url).post('/', 'abc').reply(200, {});

      const authClient = new PassThroughClient();
      const options: GaxiosOptions = {
        body: Buffer.from('abc'),
        method: 'POST',
      };
      const res = await authClient.fetch(url, options);

      scope.done();
      assert.deepStrictEqual(res.data, {});
    });
  });

  describe('shared auth interceptor', () => {
    it('should use the default interceptor', () => {
=======
  describe('shared auth interceptors', () => {
    it('should use the default interceptors', () => {
>>>>>>> 85048302
      const gaxios = new Gaxios();

      new PassThroughClient({transporter: gaxios});

      assert(
        gaxios.interceptors.request.has(AuthClient.DEFAULT_REQUEST_INTERCEPTOR),
      );
      assert(
        gaxios.interceptors.response.has(
          AuthClient.DEFAULT_RESPONSE_INTERCEPTOR,
        ),
      );
    });

    it('should allow disabling of the default interceptor', () => {
      const gaxios = new Gaxios();
      const originalRequestInterceptorCount = gaxios.interceptors.request.size;
      const originalResponseInterceptorCount =
        gaxios.interceptors.response.size;

      const authClient = new PassThroughClient({
        transporter: gaxios,
        useAuthRequestParameters: false,
      });

      assert.equal(authClient.transporter, gaxios);
      assert.equal(
        authClient.transporter.interceptors.request.size,
        originalRequestInterceptorCount,
      );
      assert.equal(
        authClient.transporter.interceptors.response.size,
        originalResponseInterceptorCount,
      );
    });

    it('should add the default interceptor exactly once between instances', () => {
      const gaxios = new Gaxios();
      const originalRequestInterceptorCount = gaxios.interceptors.request.size;
      const expectedRequestInterceptorCount =
        originalRequestInterceptorCount + 1;
      const originalResponseInterceptorCount =
        gaxios.interceptors.response.size;
      const expectedResponseInterceptorCount =
        originalResponseInterceptorCount + 1;

      new PassThroughClient({transporter: gaxios});
      new PassThroughClient({transporter: gaxios});

      assert.equal(
        gaxios.interceptors.request.size,
        expectedRequestInterceptorCount,
      );
      assert.equal(
        gaxios.interceptors.response.size,
        expectedResponseInterceptorCount,
      );
    });

    describe('User-Agent', () => {
      it('should set the header if it does not exist', async () => {
        const options: GaxiosOptionsPrepared = {
          headers: new Headers(),
          url: new URL('https://google.com'),
        };

        await AuthClient.DEFAULT_REQUEST_INTERCEPTOR?.resolved?.(options);

        assert.equal(options.headers?.get('User-Agent'), USER_AGENT);
      });

      it('should append to the header if it does exist and does not have the product name', async () => {
        const base = 'ABC XYZ';
        const expected = `${base} ${USER_AGENT}`;
        const options: GaxiosOptionsPrepared = {
          headers: new Headers({
            'User-Agent': base,
          }),
          url: new URL('https://google.com'),
        };

        await AuthClient.DEFAULT_REQUEST_INTERCEPTOR?.resolved?.(options);

        assert.equal(options.headers.get('User-Agent'), expected);
      });

      it('should not append to the header if it does exist and does have the product name', async () => {
        const expected = `ABC ${PRODUCT_NAME}/XYZ`;
        const options: GaxiosOptionsPrepared = {
          headers: new Headers({
            'User-Agent': expected,
          }),
          url: new URL('https://google.com'),
        };

        await AuthClient.DEFAULT_REQUEST_INTERCEPTOR?.resolved?.(options);

        assert.equal(options.headers.get('User-Agent'), expected);
      });
    });

    describe('x-goog-api-client', () => {
      it('should set the header if it does not exist', async () => {
        const options: GaxiosOptionsPrepared = {
          headers: new Headers(),
          url: new URL('https://google.com'),
        };

        await AuthClient.DEFAULT_REQUEST_INTERCEPTOR?.resolved?.(options);

        assert.equal(
          options.headers.get('x-goog-api-client'),
          `gl-node/${process.version.replace(/^v/, '')}`,
        );
      });

      it('should not overwrite an existing header', async () => {
        const expected = 'abc';
        const options: GaxiosOptionsPrepared = {
          headers: new Headers({
            'x-goog-api-client': expected,
          }),
          url: new URL('https://google.com'),
        };

        await AuthClient.DEFAULT_REQUEST_INTERCEPTOR?.resolved?.(options);

        assert.equal(options.headers.get('x-goog-api-client'), expected);
      });
    });

    describe('logging', () => {
      // Enable and capture any log lines that happen during these tests.
      let testLogSink: TestLogSink;
      let replacementLogger: logging.AdhocDebugLogFunction;
      beforeEach(() => {
        process.env[logging.env.nodeEnables] = 'auth';
        testLogSink = new TestLogSink();
        logging.setBackend(testLogSink);
        replacementLogger = logging.log('auth');
      });
      after(() => {
        delete process.env[logging.env.nodeEnables];
        logging.setBackend(null);
      });

      it('logs requests', async () => {
        const options: GaxiosOptionsPrepared = {
          headers: new Headers({
            'x-goog-api-client': 'something',
          }),
          url: new URL('https://google.com'),
        };
        AuthClient.setMethodName(options, 'testMethod');

        // This will become nicer with the 1.1.0 release of google-logging-utils.
        AuthClient.log = replacementLogger;
        const returned =
          await AuthClient.DEFAULT_REQUEST_INTERCEPTOR?.resolved?.(options);
        assert.strictEqual(returned, options);

        // Unfortunately, there is a fair amount of entropy and changeable formatting in the
        // actual logs, so this mostly validates that a few key pieces of info are in there.
        assert.deepStrictEqual(testLogSink.logs.length, 1);
        assert.deepStrictEqual(testLogSink.logs[0].namespace, 'auth');
        assert.deepStrictEqual(testLogSink.logs[0].args.length, 4);
        assert.strictEqual(
          (testLogSink.logs[0].args[0] as string).includes('request'),
          true,
        );
        assert.deepStrictEqual(testLogSink.logs[0].args[1], 'testMethod');
        assert.deepStrictEqual(
          (testLogSink.logs[0].args[3] as GaxiosOptionsPrepared).headers.get(
            'x-goog-api-client',
          ),
          'something',
        );
        assert.deepStrictEqual(
          (testLogSink.logs[0].args[3] as GaxiosOptionsPrepared).url.href,
          'https://google.com/',
        );
      });

      it('logs responses', async () => {
        const response = {
          config: {
            headers: new Headers({
              'x-goog-api-client': 'something',
            }),
            url: new URL('https://google.com'),
          } as GaxiosOptionsPrepared,
          headers: new Headers({
            'x-goog-api-client': 'something',
          }),
          url: new URL('https://google.com'),
          data: {
            test: 'test!',
          },
        } as unknown as GaxiosResponse<{test: string}>;
        AuthClient.setMethodName(response.config, 'testMethod');

        // This will become nicer with the 1.1.0 release of google-logging-utils.
        AuthClient.log = replacementLogger;
        const resolvedReturned =
          await AuthClient.DEFAULT_RESPONSE_INTERCEPTOR?.resolved?.(response);
        assert.strictEqual(resolvedReturned, response);

        // Unfortunately, there is a fair amount of entropy and changeable formatting in the
        // actual logs, so this mostly validates that a few key pieces of info are in there.
        assert.deepStrictEqual(testLogSink.logs.length, 1);
        assert.deepStrictEqual(testLogSink.logs[0].namespace, 'auth');
        assert.deepStrictEqual(testLogSink.logs[0].args.length, 4);
        assert.strictEqual(
          (testLogSink.logs[0].args[0] as string).includes('response'),
          true,
        );
        assert.deepStrictEqual(testLogSink.logs[0].args[1], 'testMethod');
        assert.deepStrictEqual(testLogSink.logs[0].args[3] as {test: string}, {
          test: 'test!',
        });

        const error = {
          config: response.config,
          response: {
            data: {
              message: 'boo!',
            },
          },
        } as unknown as GaxiosError<{test: string}>;
        testLogSink.reset();
        AuthClient.DEFAULT_RESPONSE_INTERCEPTOR?.rejected?.(error);

        // Unfortunately, there is a fair amount of entropy and changeable formatting in the
        // actual logs, so this mostly validates that a few key pieces of info are in there.
        assert.deepStrictEqual(testLogSink.logs.length, 1);
        assert.deepStrictEqual(testLogSink.logs[0].namespace, 'auth');
        assert.deepStrictEqual(testLogSink.logs[0].args.length, 4);
        assert.strictEqual(
          (testLogSink.logs[0].args[0] as string).includes('error'),
          true,
        );
        assert.deepStrictEqual(testLogSink.logs[0].args[1], 'testMethod');
        assert.deepStrictEqual(testLogSink.logs[0].args[3] as {test: string}, {
          message: 'boo!',
        });
      });
    });
  });
});<|MERGE_RESOLUTION|>--- conflicted
+++ resolved
@@ -14,17 +14,13 @@
 
 import {strict as assert} from 'assert';
 
-<<<<<<< HEAD
-import {Gaxios, GaxiosOptions, GaxiosOptionsPrepared} from 'gaxios';
 import * as nock from 'nock';
-=======
 import {
   Gaxios,
   GaxiosError,
   GaxiosOptionsPrepared,
   GaxiosResponse,
 } from 'gaxios';
->>>>>>> 85048302
 
 import {AuthClient, PassThroughClient} from '../src';
 import {snakeToCamel} from '../src/util';
@@ -77,7 +73,6 @@
     }
   });
 
-<<<<<<< HEAD
   describe('fetch', () => {
     const url = 'https://google.com';
 
@@ -130,12 +125,8 @@
     });
   });
 
-  describe('shared auth interceptor', () => {
-    it('should use the default interceptor', () => {
-=======
   describe('shared auth interceptors', () => {
     it('should use the default interceptors', () => {
->>>>>>> 85048302
       const gaxios = new Gaxios();
 
       new PassThroughClient({transporter: gaxios});
