// Copyright 2017 Google LLC
//
// Licensed under the Apache License, Version 2.0 (the "License");
// you may not use this file except in compliance with the License.
// You may obtain a copy of the License at
//
//      http://www.apache.org/licenses/LICENSE-2.0
//
// Unless required by applicable law or agreed to in writing, software
// distributed under the License is distributed on an "AS IS" BASIS,
// WITHOUT WARRANTIES OR CONDITIONS OF ANY KIND, either express or implied.
// See the License for the specific language governing permissions and
// limitations under the License.
import * as assert from 'assert';
import {describe, it} from 'mocha';
import * as gal from '../src';

describe('index', () => {
  it('should publicly export GoogleAuth', () => {
    // eslint-disable-next-line @typescript-eslint/no-var-requires
    const cjs = require('../src/');
    assert.strictEqual(cjs.GoogleAuth, gal.GoogleAuth);
  });

  it('should publicly export DefaultTransporter', () => {
    // eslint-disable-next-line @typescript-eslint/no-var-requires
    const cjs = require('../src');
    assert.strictEqual(cjs.DefaultTransporter, gal.DefaultTransporter);
  });

  it('should export all the things', () => {
    assert(gal.CodeChallengeMethod);
    assert(gal.Compute);
    assert(gal.DefaultTransporter);
    assert(gal.IAMAuth);
    assert(gal.JWT);
    assert(gal.JWTAccess);
    assert(gal.OAuth2Client);
    assert(gal.UserRefreshClient);
    assert(gal.GoogleAuth);
    assert(gal.ExternalAccountClient);
    assert(gal.IdentityPoolClient);
    assert(gal.AwsClient);
    assert(gal.BaseExternalAccountClient);
<<<<<<< HEAD
=======
    assert(gal.DownscopedClient);
    assert(gal.Impersonated);
>>>>>>> 1578f23d
  });
});<|MERGE_RESOLUTION|>--- conflicted
+++ resolved
@@ -42,10 +42,6 @@
     assert(gal.IdentityPoolClient);
     assert(gal.AwsClient);
     assert(gal.BaseExternalAccountClient);
-<<<<<<< HEAD
-=======
-    assert(gal.DownscopedClient);
     assert(gal.Impersonated);
->>>>>>> 1578f23d
   });
 });