--- conflicted
+++ resolved
@@ -26,12 +26,8 @@
 
 import {CodeChallengeMethod, OAuth2Client} from '../src';
 import {LoginTicket} from '../src/auth/loginticket';
-<<<<<<< HEAD
-import {CertificateDictionary, CertificateFormat} from '../src/auth/oauth2client';
-=======
 import * as messages from '../src/messages';
 const assertRejects = require('assert-rejects');
->>>>>>> 8e18fddf
 
 nock.disableNetConnect();
 
@@ -43,20 +39,10 @@
 const SCOPE_ARRAY = ['scopex', 'scopey'];
 const publicKey = fs.readFileSync('./test/fixtures/public.pem', 'utf-8');
 const privateKey = fs.readFileSync('./test/fixtures/private.pem', 'utf-8');
-<<<<<<< HEAD
-const baseUrl = 'https://www.googleapis.com';
-const certsPathPem = '/oauth2/v1/certs';
-const certsPathJwk = '/oauth2/v3/certs';
-const certsResPathPem =
-    path.join(__dirname, '../../test/fixtures/oauthcertspem.json');
-const certsResPathJwk =
-    path.join(__dirname, '../../test/fixtures/oauthcertsjwk.json');
-=======
 const baseUrl = 'https://oauth2.googleapis.com';
 const certsPath = '/oauth2/v1/certs';
 const certsResPath =
     path.join(__dirname, '../../test/fixtures/oauthcerts.json');
->>>>>>> 8e18fddf
 
 let client: OAuth2Client;
 let sandbox: sinon.SinonSandbox;
@@ -109,18 +95,6 @@
          /If a code_challenge_method is provided, code_challenge must be included/);
    });
 
-<<<<<<< HEAD
-it('should generate a valid code verifier and resulting challenge',
-   async () => {
-     const codes = await client.generateCodeVerifier();
-     // ensure the code_verifier matches all requirements
-     assert.equal(codes.codeVerifier.length, 128);
-     const match = codes.codeVerifier.match(/[a-zA-Z0-9\-\.~_]*/);
-     assert(match);
-     if (!match) return;
-     assert(match.length > 0 && match[0] === codes.codeVerifier);
-   });
-=======
 it('should generate a valid code verifier and resulting challenge', () => {
   const codes = client.generateCodeVerifier();
   // ensure the code_verifier matches all requirements
@@ -130,10 +104,9 @@
   if (!match) return;
   assert(match.length > 0 && match[0] === codes.codeVerifier);
 });
->>>>>>> 8e18fddf
-
-it('should include code challenge and method in the url', async () => {
-  const codes = await client.generateCodeVerifier();
+
+it('should include code challenge and method in the url', () => {
+  const codes = client.generateCodeVerifier();
   const authUrl = client.generateAuthUrl({
     code_challenge: codes.codeChallenge,
     code_challenge_method: CodeChallengeMethod.S256
@@ -158,16 +131,6 @@
                     .get('/oauth2/v1/certs')
                     .reply(200, fakeCerts);
   client.verifySignedJwtWithCerts =
-<<<<<<< HEAD
-      (jwt: string, certs: CertificateDictionary, format: CertificateFormat,
-       requiredAudience: string|string[], issuers?: string[],
-       theMaxExpiry?: number) => {
-        assert.equal(jwt, idToken);
-        assert.equal(JSON.stringify(certs), JSON.stringify(fakeCerts));
-        assert.equal(requiredAudience, audience);
-        assert.equal(theMaxExpiry, maxExpiry);
-        return Promise.resolve(new LoginTicket('c', payload));
-=======
       (jwt: string, certs: {}, requiredAudience: string|string[],
        issuers?: string[], theMaxExpiry?: number) => {
         assert.strictEqual(jwt, idToken);
@@ -175,7 +138,6 @@
         assert.strictEqual(requiredAudience, audience);
         assert.strictEqual(theMaxExpiry, maxExpiry);
         return new LoginTicket('c', payload);
->>>>>>> 8e18fddf
       };
   const result = await client.verifyIdToken({idToken, audience, maxExpiry});
   scope.done();
@@ -194,21 +156,11 @@
      const payload =
          {aud: 'aud', sub: 'sub', iss: 'iss', iat: 1514162443, exp: 1514166043};
      client.verifySignedJwtWithCerts =
-<<<<<<< HEAD
-         (jwt: string, certs: CertificateDictionary, format: CertificateFormat,
-          requiredAudience: string|string[], issuers?: string[],
-          theMaxExpiry?: number) => {
-           assert.equal(jwt, idToken);
-           assert.equal(JSON.stringify(certs), JSON.stringify(fakeCerts));
-           assert.equal(requiredAudience, audience);
-           return Promise.resolve(new LoginTicket('c', payload));
-=======
          (jwt: string, certs: {}, requiredAudience: string) => {
            assert.strictEqual(jwt, idToken);
            assert.deepStrictEqual(certs, fakeCerts);
            assert.strictEqual(requiredAudience, audience);
            return new LoginTicket('c', payload);
->>>>>>> 8e18fddf
          };
      assert.throws(
          // tslint:disable-next-line no-any
@@ -242,7 +194,7 @@
      assert.strictEqual(query.response_type, 'code');
    });
 
-it('should verify a valid certificate against a jwt', async () => {
+it('should verify a valid certificate against a jwt', () => {
   const maxLifetimeSecs = 86400;
   const now = new Date().getTime() / 1000;
   const expiry = now + (maxLifetimeSecs / 2);
@@ -263,18 +215,12 @@
   signer.update(data);
   const signature = signer.sign(privateKey, 'base64');
   data += '.' + signature;
-<<<<<<< HEAD
-  const login = await client.verifySignedJwtWithCerts(
-      data, {keyid: publicKey}, CertificateFormat.PEM, 'testaudience');
-  assert.equal(login.getUserId(), '123456789');
-=======
   const login =
       client.verifySignedJwtWithCerts(data, {keyid: publicKey}, 'testaudience');
   assert.strictEqual(login.getUserId(), '123456789');
->>>>>>> 8e18fddf
-});
-
-it('should fail due to invalid audience', async () => {
+});
+
+it('should fail due to invalid audience', () => {
   const maxLifetimeSecs = 86400;
   const now = new Date().getTime() / 1000;
   const expiry = now + (maxLifetimeSecs / 2);
@@ -299,16 +245,12 @@
   signer.update(data);
   const signature = signer.sign(privateKey, 'base64');
   data += '.' + signature;
-  try {
-    await client.verifySignedJwtWithCerts(
-        data, {keyid: publicKey}, CertificateFormat.PEM, 'testaudience');
-    assert(false);
-  } catch (err) {
-    assert(err.toString().match(/Wrong recipient/));
-  }
-});
-
-it('should fail due to invalid array of audiences', async () => {
+  assert.throws(() => {
+    client.verifySignedJwtWithCerts(data, {keyid: publicKey}, 'testaudience');
+  }, /Wrong recipient/);
+});
+
+it('should fail due to invalid array of audiences', () => {
   const maxLifetimeSecs = 86400;
   const now = new Date().getTime() / 1000;
   const expiry = now + (maxLifetimeSecs / 2);
@@ -334,16 +276,12 @@
   const signature = signer.sign(privateKey, 'base64');
   data += '.' + signature;
   const validAudiences = ['testaudience', 'extra-audience'];
-  try {
-    await client.verifySignedJwtWithCerts(
-        data, {keyid: publicKey}, CertificateFormat.PEM, validAudiences);
-    assert(false);
-  } catch (err) {
-    assert(err.toString().match(/Wrong recipient/));
-  }
-});
-
-it('should fail due to invalid signature', async () => {
+  assert.throws(() => {
+    client.verifySignedJwtWithCerts(data, {keyid: publicKey}, validAudiences);
+  }, /Wrong recipient/);
+});
+
+it('should fail due to invalid signature', () => {
   const idToken = '{' +
       '"iss":"testissuer",' +
       '"aud":"testaudience",' +
@@ -366,16 +304,12 @@
   const signature = signer.sign(privateKey, 'base64');
   // Originally: data += '.'+signature;
   data += signature;
-  try {
-    await client.verifySignedJwtWithCerts(
-        data, {keyid: publicKey}, CertificateFormat.PEM, 'testaudience');
-    assert(false);
-  } catch (err) {
-    assert(err.toString().match(/Wrong number of segments/));
-  }
-});
-
-it('should fail due to invalid envelope', async () => {
+  assert.throws(() => {
+    client.verifySignedJwtWithCerts(data, {keyid: publicKey}, 'testaudience');
+  }, /Wrong number of segments/);
+});
+
+it('should fail due to invalid envelope', () => {
   const maxLifetimeSecs = 86400;
   const now = new Date().getTime() / 1000;
   const expiry = now + (maxLifetimeSecs / 2);
@@ -399,16 +333,12 @@
   signer.update(data);
   const signature = signer.sign(privateKey, 'base64');
   data += '.' + signature;
-  try {
-    await client.verifySignedJwtWithCerts(
-        data, {keyid: publicKey}, CertificateFormat.PEM, 'testaudience');
-    assert(false);
-  } catch (err) {
-    assert(err.toString().match(/Can\'t parse token envelope/));
-  }
-});
-
-it('should fail due to invalid payload', async () => {
+  assert.throws(() => {
+    client.verifySignedJwtWithCerts(data, {keyid: publicKey}, 'testaudience');
+  }, /Can\'t parse token envelope/);
+});
+
+it('should fail due to invalid payload', () => {
   const maxLifetimeSecs = 86400;
   const now = new Date().getTime() / 1000;
   const expiry = now + (maxLifetimeSecs / 2);
@@ -432,16 +362,12 @@
   signer.update(data);
   const signature = signer.sign(privateKey, 'base64');
   data += '.' + signature;
-  try {
-    await client.verifySignedJwtWithCerts(
-        data, {keyid: publicKey}, CertificateFormat.PEM, 'testaudience');
-    assert(false);
-  } catch (err) {
-    assert(err.toString().match(/Can\'t parse token payload/));
-  }
-});
-
-it('should fail due to invalid signature', async () => {
+  assert.throws(() => {
+    client.verifySignedJwtWithCerts(data, {keyid: publicKey}, 'testaudience');
+  }, /Can\'t parse token payload/);
+});
+
+it('should fail due to invalid signature', () => {
   const maxLifetimeSecs = 86400;
   const now = new Date().getTime() / 1000;
   const expiry = now + (maxLifetimeSecs / 2);
@@ -462,16 +388,12 @@
   const data = Buffer.from(envelope).toString('base64') + '.' +
       Buffer.from(idToken).toString('base64') + '.' +
       'broken-signature';
-  try {
-    await client.verifySignedJwtWithCerts(
-        data, {keyid: publicKey}, CertificateFormat.PEM, 'testaudience');
-    assert(false);
-  } catch (err) {
-    assert(err.toString().match(/Invalid token signature/));
-  }
-});
-
-it('should fail due to no expiration date', async () => {
+  assert.throws(() => {
+    client.verifySignedJwtWithCerts(data, {keyid: publicKey}, 'testaudience');
+  }, /Invalid token signature/);
+});
+
+it('should fail due to no expiration date', () => {
   const now = new Date().getTime() / 1000;
   const idToken = '{' +
       '"iss":"testissuer",' +
@@ -492,16 +414,12 @@
   signer.update(data);
   const signature = signer.sign(privateKey, 'base64');
   data += '.' + signature;
-  try {
-    await client.verifySignedJwtWithCerts(
-        data, {keyid: publicKey}, CertificateFormat.PEM, 'testaudience');
-    assert(false);
-  } catch (err) {
-    assert(err.toString().match(/No expiration time/));
-  }
-});
-
-it('should fail due to no issue time', async () => {
+  assert.throws(() => {
+    client.verifySignedJwtWithCerts(data, {keyid: publicKey}, 'testaudience');
+  }, /No expiration time/);
+});
+
+it('should fail due to no issue time', () => {
   const maxLifetimeSecs = 86400;
   const now = new Date().getTime() / 1000;
   const expiry = now + (maxLifetimeSecs / 2);
@@ -524,50 +442,11 @@
   signer.update(data);
   const signature = signer.sign(privateKey, 'base64');
   data += '.' + signature;
-  try {
-    await client.verifySignedJwtWithCerts(
-        data, {keyid: publicKey}, CertificateFormat.PEM, 'testaudience');
-    assert(false);
-  } catch (err) {
-    assert(err.toString().match(/No issue time/));
-  }
-});
-
-<<<<<<< HEAD
-it('should fail due to certificate with expiration date in future',
-   async () => {
-     const maxLifetimeSecs = 86400;
-     const now = new Date().getTime() / 1000;
-     const expiry = now + (2 * maxLifetimeSecs);
-     const idToken = '{' +
-         '"iss":"testissuer",' +
-         '"aud":"testaudience",' +
-         '"azp":"testauthorisedparty",' +
-         '"email_verified":"true",' +
-         '"id":"123456789",' +
-         '"sub":"123456789",' +
-         '"email":"test@test.com",' +
-         '"iat":' + now + ',' +
-         '"exp":' + expiry + '}';
-     const envelope = '{' +
-         '"kid":"keyid",' +
-         '"alg":"RS256"' +
-         '}';
-     let data = new Buffer(envelope).toString('base64') + '.' +
-         new Buffer(idToken).toString('base64');
-     const signer = crypto.createSign('sha256');
-     signer.update(data);
-     const signature = signer.sign(privateKey, 'base64');
-     data += '.' + signature;
-     try {
-       await client.verifySignedJwtWithCerts(
-           data, {keyid: publicKey}, CertificateFormat.PEM, 'testaudience');
-       assert(false);
-     } catch (err) {
-       assert(err.toString().match(/Expiration time too far in future/));
-     }
-   });
-=======
+  assert.throws(() => {
+    client.verifySignedJwtWithCerts(data, {keyid: publicKey}, 'testaudience');
+  }, /No issue time/);
+});
+
 it('should fail due to certificate with expiration date in future', () => {
   const maxLifetimeSecs = 86400;
   const now = new Date().getTime() / 1000;
@@ -596,10 +475,9 @@
     client.verifySignedJwtWithCerts(data, {keyid: publicKey}, 'testaudience');
   }, /Expiration time too far in future/);
 });
->>>>>>> 8e18fddf
 
 it('should pass due to expiration date in future with adjusted max expiry',
-   async () => {
+   () => {
      const maxLifetimeSecs = 86400;
      const now = new Date().getTime() / 1000;
      const expiry = now + (2 * maxLifetimeSecs);
@@ -625,11 +503,10 @@
      const signature = signer.sign(privateKey, 'base64');
      data += '.' + signature;
      client.verifySignedJwtWithCerts(
-         data, {keyid: publicKey}, CertificateFormat.PEM, 'testaudience',
-         ['testissuer'], maxExpiry);
+         data, {keyid: publicKey}, 'testaudience', ['testissuer'], maxExpiry);
    });
 
-it('should fail due to token being used to early', async () => {
+it('should fail due to token being used to early', () => {
   const maxLifetimeSecs = 86400;
   const clockSkews = 300;
   const now = (new Date().getTime() / 1000);
@@ -655,16 +532,12 @@
   signer.update(data);
   const signature = signer.sign(privateKey, 'base64');
   data += '.' + signature;
-  try {
-    await client.verifySignedJwtWithCerts(
-        data, {keyid: publicKey}, CertificateFormat.PEM, 'testaudience');
-    assert(false);
-  } catch (err) {
-    assert(err.toString().match(/Token used too early/));
-  }
-});
-
-it('should fail due to token being used to late', async () => {
+  assert.throws(() => {
+    client.verifySignedJwtWithCerts(data, {keyid: publicKey}, 'testaudience');
+  }, /Token used too early/);
+});
+
+it('should fail due to token being used to late', () => {
   const maxLifetimeSecs = 86400;
   const clockSkews = 300;
   const now = (new Date().getTime() / 1000);
@@ -691,16 +564,12 @@
   signer.update(data);
   const signature = signer.sign(privateKey, 'base64');
   data += '.' + signature;
-  try {
-    await client.verifySignedJwtWithCerts(
-        data, {keyid: publicKey}, CertificateFormat.PEM, 'testaudience');
-    assert(false);
-  } catch (err) {
-    assert(err.toString().match(/Token used too late/));
-  }
-});
-
-it('should fail due to invalid issuer', async () => {
+  assert.throws(() => {
+    client.verifySignedJwtWithCerts(data, {keyid: publicKey}, 'testaudience');
+  }, /Token used too late/);
+});
+
+it('should fail due to invalid issuer', () => {
   const maxLifetimeSecs = 86400;
   const now = (new Date().getTime() / 1000);
   const expiry = now + (maxLifetimeSecs / 2);
@@ -724,17 +593,13 @@
   signer.update(data);
   const signature = signer.sign(privateKey, 'base64');
   data += '.' + signature;
-  try {
-    await client.verifySignedJwtWithCerts(
-        data, {keyid: publicKey}, CertificateFormat.PEM, 'testaudience',
-        ['testissuer']);
-    assert(false);
-  } catch (err) {
-    assert(err.toString().match(/Invalid issuer/));
-  }
-});
-
-it('should pass due to valid issuer', async () => {
+  assert.throws(() => {
+    client.verifySignedJwtWithCerts(
+        data, {keyid: publicKey}, 'testaudience', ['testissuer']);
+  }, /Invalid issuer/);
+});
+
+it('should pass due to valid issuer', () => {
   const maxLifetimeSecs = 86400;
   const now = (new Date().getTime() / 1000);
   const expiry = now + (maxLifetimeSecs / 2);
@@ -759,20 +624,9 @@
   const signature = signer.sign(privateKey, 'base64');
   data += '.' + signature;
   client.verifySignedJwtWithCerts(
-      data, {keyid: publicKey}, CertificateFormat.PEM, 'testaudience',
-      ['testissuer']);
-});
-
-<<<<<<< HEAD
-it('should be able to retrieve a list of Google PEM certificates', (done) => {
-  const scope =
-      nock(baseUrl).get(certsPathPem).replyWithFile(200, certsResPathPem);
-  client.getFederatedSignonCerts(CertificateFormat.PEM, (err, certs) => {
-    assert.equal(err, null);
-    assert.equal(Object.keys(certs).length, 2);
-    assert.notEqual(certs.a15eea964ab9cce480e5ef4f47cb17b9fa7d0b21, null);
-    assert.notEqual(certs['39596dc3a3f12aa74b481579e4ec944f86d24b95'], null);
-=======
+      data, {keyid: publicKey}, 'testaudience', ['testissuer']);
+});
+
 it('should be able to retrieve a list of Google certificates', (done) => {
   const scope = nock('https://www.googleapis.com')
                     .get(certsPath)
@@ -782,50 +636,12 @@
     assert.strictEqual(Object.keys(certs!).length, 2);
     assert.notEqual(certs!.a15eea964ab9cce480e5ef4f47cb17b9fa7d0b21, null);
     assert.notEqual(certs!['39596dc3a3f12aa74b481579e4ec944f86d24b95'], null);
->>>>>>> 8e18fddf
     scope.done();
     done();
   });
 });
 
-it('should be able to retrieve a list of Google PEM certificates from cache again',
-   done => {
-     const scope =
-         nock(baseUrl)
-             .defaultReplyHeaders({
-               'Cache-Control':
-                   'public, max-age=23641, must-revalidate, no-transform',
-               'Content-Type': 'application/json'
-             })
-             .get(certsPathPem)
-             .replyWithFile(200, certsResPathPem);
-     client.getFederatedSignonCerts(CertificateFormat.PEM, (err, certs) => {
-       assert.equal(err, null);
-       assert.equal(Object.keys(certs).length, 2);
-       scope.done();  // has retrieved from nock... nock no longer will reply
-       client.getFederatedSignonCerts(CertificateFormat.PEM, (err2, certs2) => {
-         assert.equal(err2, null);
-         assert.equal(Object.keys(certs2).length, 2);
-         scope.done();
-         done();
-       });
-     });
-   });
-
-it('should be able to retrieve a list of Google JWK certificates', (done) => {
-  const scope =
-      nock(baseUrl).get(certsPathJwk).replyWithFile(200, certsResPathJwk);
-  client.getFederatedSignonCerts(CertificateFormat.JWK, (err, certs) => {
-    assert.equal(err, null);
-    assert.equal(Object.keys(certs).length, 2);
-    assert.notEqual(certs['029f269f3f06af1e93dac67063977f713a77f19e'], null);
-    assert.notEqual(certs['3bcf0b3cc862a0ac77092f72b4dfdb20a8100df0'], null);
-    scope.done();
-    done();
-  });
-});
-
-it('should be able to retrieve a list of Google JWK certificates from cache again',
+it('should be able to retrieve a list of Google certificates from cache again',
    done => {
      const scope =
          nock('https://www.googleapis.com')
@@ -834,17 +650,6 @@
                    'public, max-age=23641, must-revalidate, no-transform',
                'Content-Type': 'application/json'
              })
-<<<<<<< HEAD
-             .get(certsPathJwk)
-             .replyWithFile(200, certsResPathJwk);
-     client.getFederatedSignonCerts(CertificateFormat.JWK, (err, certs) => {
-       assert.equal(err, null);
-       assert.equal(Object.keys(certs).length, 2);
-       scope.done();  // has retrieved from nock... nock no longer will reply
-       client.getFederatedSignonCerts(CertificateFormat.JWK, (err2, certs2) => {
-         assert.equal(err2, null);
-         assert.equal(Object.keys(certs2).length, 2);
-=======
              .get(certsPath)
              .replyWithFile(200, certsResPath);
      client.getFederatedSignonCerts((err, certs) => {
@@ -854,7 +659,6 @@
        client.getFederatedSignonCerts((err2, certs2) => {
          assert.strictEqual(err2, null);
          assert.strictEqual(Object.keys(certs2!).length, 2);
->>>>>>> 8e18fddf
          scope.done();
          done();
        });
@@ -1145,19 +949,6 @@
   });
 });
 
-it('should generate revoke URL', done => {
-  const url = OAuth2Client.getRevokeTokenUrl('abc');
-  assert.equal(url, 'https://accounts.google.com/o/oauth2/revoke?token=abc');
-  done();
-});
-
-it('should generate revoke URL with JSONP', done => {
-  const url = OAuth2Client.getRevokeTokenUrl('abc', 'cb');
-  assert.equal(
-      url, 'https://accounts.google.com/o/oauth2/revoke?token=abc&callback=cb');
-  done();
-});
-
 it('should revoke credentials if access token present', done => {
   const scope = nock('https://oauth2.googleapis.com')
                     .post('/revoke?token=abc')
