--- conflicted
+++ resolved
@@ -56,17 +56,9 @@
 it('getRequestMetadata should not allow overriding with additionalClaims', () => {
   const client = new JWTAccess(email, keys.private);
   const additionalClaims = {iss: 'not-the-email'};
-  try {
+  assert.throws(() => {
     client.getRequestMetadata(testUri, additionalClaims);
-<<<<<<< HEAD
-    assert(false);
-  } catch (err) {
-    assert(err.toString().match(
-        /The 'iss' property is not allowed when passing additionalClaims. This claim is included in the JWT by default./));
-  }
-=======
   }, /^Error: The 'iss' property is not allowed when passing additionalClaims. This claim is included in the JWT by default.$/);
->>>>>>> b4d62a04
 });
 
 it('getRequestMetadata should return a cached token on the second request',
